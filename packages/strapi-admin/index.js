--- conflicted
+++ resolved
@@ -1,8 +1,4 @@
 'use strict';
-<<<<<<< HEAD
-
-=======
->>>>>>> 9b28991d
 /* eslint-disable no-useless-escape */
 const path = require('path');
 const _ = require('lodash');
