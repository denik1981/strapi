--- conflicted
+++ resolved
@@ -247,9 +247,6 @@
   "form.button.done": "Done",
   "form.button.finish": "Finish",
   "notification.form.error.fields": "The form contains some errors",
-<<<<<<< HEAD
-  "notification.form.success.fields": "Changes saved"
-=======
+  "notification.form.success.fields": "Changes saved",
   "global.prompt.unsaved": "Are you sure you want to leave this page? All your modifications will be lost"
->>>>>>> 15c7f410
 }