{
  "name": "strapi-generate-admin",
<<<<<<< HEAD
  "version": "3.0.0-alpha.6.3",
=======
  "version": "3.0.0-alpha.6.4",
>>>>>>> 09c38cfb
  "description": "Generate the default admin panel for a Strapi application.",
  "homepage": "http://strapi.io",
  "keywords": [
    "generate",
    "generator",
    "strapi"
  ],
  "main": "./lib/index.js",
  "directories": {
    "lib": "./lib"
  },
  "dependencies": {
    "fs-extra": "^4.0.1",
    "lodash": "^4.17.4",
<<<<<<< HEAD
    "strapi-admin": "3.0.0-alpha.6.3"
=======
    "strapi-admin": "3.0.0-alpha.6.4"
>>>>>>> 09c38cfb
  },
  "author": {
    "email": "hi@strapi.io",
    "name": "Strapi team",
    "url": "http://strapi.io"
  },
  "maintainers": [
    {
      "name": "Strapi team",
      "email": "hi@strapi.io",
      "url": "http://strapi.io"
    }
  ],
  "repository": {
    "type": "git",
    "url": "git://github.com/strapi/strapi.git"
  },
  "bugs": {
    "url": "https://github.com/strapi/strapi/issues"
  },
  "engines": {
    "node": ">= 8.0.0",
    "npm": ">= 5.3.0"
  },
  "license": "MIT"
}<|MERGE_RESOLUTION|>--- conflicted
+++ resolved
@@ -1,10 +1,6 @@
 {
   "name": "strapi-generate-admin",
-<<<<<<< HEAD
-  "version": "3.0.0-alpha.6.3",
-=======
   "version": "3.0.0-alpha.6.4",
->>>>>>> 09c38cfb
   "description": "Generate the default admin panel for a Strapi application.",
   "homepage": "http://strapi.io",
   "keywords": [
@@ -19,11 +15,7 @@
   "dependencies": {
     "fs-extra": "^4.0.1",
     "lodash": "^4.17.4",
-<<<<<<< HEAD
-    "strapi-admin": "3.0.0-alpha.6.3"
-=======
     "strapi-admin": "3.0.0-alpha.6.4"
->>>>>>> 09c38cfb
   },
   "author": {
     "email": "hi@strapi.io",
