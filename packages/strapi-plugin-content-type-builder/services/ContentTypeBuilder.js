'use strict';

const path = require('path');
const fs = require('fs');
const _ = require('lodash');
const generator = require('strapi-generate');
const { fromJS, List, Map } = require('immutable');
const Manager = require('../utils/Manager.js');
<<<<<<< HEAD
const {
  createManager,
  removeColsLine,
  reorderList,
  deepTrimObject,
} = require('../utils/helpers.js');
=======
const { createManager, removeColsLine, reorderList } = require('../utils/helpers.js');
>>>>>>> b1fd88c5

module.exports = {
  appearance: async (attributes, model, plugin) => {
    const pluginStore = strapi.store({
      environment: '',
      type: 'plugin',
      name: 'content-manager',
    });

    const schema = await pluginStore.get({ key: 'schema' });
    const layout = _.get(schema.layout, model, { attributes: {} });

    // If updating a content-type
    if (!_.isEmpty(layout)) {
      const state = fromJS({
        schema: fromJS(schema),
      });
      const schemaPath = plugin ? ['models', 'plugins', plugin, model] : ['models', model];
      const keys = plugin ? `plugins.${plugin}.${model}.editDisplay` : `${model}.editDisplay`;
      const prevList = state.getIn(['schema', ...schemaPath, 'editDisplay', 'fields'], List());
      const prevFields = Object.keys(
        state.getIn(['schema', ...schemaPath, 'editDisplay', 'availableFields'], Map()).toJS(),
      );
      const currentFields = Object.keys(attributes);
      const fieldsToRemove = _.difference(prevFields, currentFields);
      let newList = prevList;

      fieldsToRemove.forEach(field => {
        const index = newList.indexOf(field);
        const manager = new Manager(state, prevList, keys, index, fromJS(layout.attributes || {}));
        const attrToRemoveInfos = manager.attrToRemoveInfos; // Retrieve the removed item infos
        const arrayOfLastLineElements = manager.arrayOfEndLineElements;
        const isRemovingAFullWidthNode = attrToRemoveInfos.bootstrapCol === 12;

        if (isRemovingAFullWidthNode) {
          const currentNodeLine = _.findIndex(arrayOfLastLineElements, ['index', attrToRemoveInfos.index]); // Used only to know if removing a full size element on the first line
          if (currentNodeLine === 0) {
            newList = newList.delete(index);
          } else {
            const previousNodeLine = currentNodeLine - 1;
            const firstElementOnLine =
              previousNodeLine === 0 ? 0 : arrayOfLastLineElements[previousNodeLine - 1].index + 1;
            const lastElementOnLine = arrayOfLastLineElements[previousNodeLine].index + 1;
            const previousLineRangeIndexes =
              firstElementOnLine === lastElementOnLine
                ? [firstElementOnLine]
                : _.range(firstElementOnLine, lastElementOnLine);
            const elementsOnLine = manager.getElementsOnALine(previousLineRangeIndexes);
            const previousLineColNumber = manager.getLineSize(elementsOnLine);

            if (previousLineColNumber >= 10) {
              newList = newList.delete(index);
            } else {
              const colNumberToAdd = 12 - previousLineColNumber;
              const colsToAdd = manager.getColsToAdd(colNumberToAdd);
              newList = newList.delete(index).insert(index, colsToAdd[0]);

              if (colsToAdd.length > 1) {
                newList = newList.insert(index, colsToAdd[1]);
              }
            }
          }
        } else {
          const nodeBounds = { left: manager.getBound(false), right: manager.getBound(true) }; // Retrieve the removed element's bounds
          const leftBoundIndex = _.get(nodeBounds, ['left', 'index'], 0) + 1;
          const rightBoundIndex = _.get(nodeBounds, ['right', 'index'], prevList.size - 1);
          const elementsOnLine = manager.getElementsOnALine(_.range(leftBoundIndex - 1, rightBoundIndex + 1));
          const currentLineColSize = manager.getLineSize(elementsOnLine);
          const isRemovingLine = currentLineColSize - attrToRemoveInfos.bootstrapCol === 0;

          if (isRemovingLine) {
            newList = newList.delete(attrToRemoveInfos.index);
          } else {
            const random = Math.random()
              .toString(36)
              .substring(7);
            newList = newList
              .delete(attrToRemoveInfos.index)
              .insert(rightBoundIndex, `__col-md-${attrToRemoveInfos.bootstrapCol}__${random}`);
          }
        }

        const newManager = createManager(state, newList, keys, 0, fromJS(layout.attributes));
        newList = removeColsLine(newManager, newList);
        const lastManager = createManager(state, newList, keys, 0, fromJS(layout.attributes));
        newList = reorderList(lastManager, lastManager.getLayout());
      });

      // Delete them from the available fields
      fieldsToRemove.forEach(field => {
        _.unset(schema, [...schemaPath, 'editDisplay', 'availableFields', field]);
      });

      _.set(schema, [...schemaPath, 'editDisplay', 'fields'], newList.toJS());
    }

    Object.keys(attributes).forEach(attribute => {
      const appearances = _.get(attributes, [attribute, 'appearance'], {});
      Object.keys(appearances).forEach(appearance => {
        _.set(layout, ['attributes', attribute, 'appearance'], appearances[appearance] ? appearance : '');
      });

      _.unset(attributes, [attribute, 'appearance']);
    });

    schema.layout[model] = layout;

    await pluginStore.set({ key: 'schema', value: schema });
  },

  getModels: () => {
    const models = [];

    _.forEach(strapi.models, (model, name) => {
      if (name === 'core_store') {
        return true;
      }

      models.push({
        icon: 'fa-cube',
        name: _.get(model, 'info.name', 'model.name.missing'),
        description: _.get(model, 'info.description', 'model.description.missing'),
        fields: _.keys(model.attributes).length,
        isTemporary: false,
      });
    });

    const pluginModels = Object.keys(strapi.plugins).reduce((acc, current) => {
      _.forEach(strapi.plugins[current].models, (model, name) => {
        if (name === 'file') {
          return true;
        }

        acc.push({
          icon: 'fa-cube',
          name: _.get(model, 'info.name', 'model.name.missing'),
          description: _.get(model, 'info.description', 'model.description.missing'),
          fields: _.keys(model.attributes).length,
          source: current,
          isTemporary: false,
        });
      });

      return acc;
    }, []);

    return models.concat(pluginModels);
  },

  getModel: async (name, source) => {
    name = _.toLower(name);

    const model = source ? _.get(strapi.plugins, [source, 'models', name]) : _.get(strapi.models, name);

    const pluginStore = strapi.store({
      environment: '',
      type: 'plugin',
      name: 'content-manager',
    });

    const schema = await pluginStore.get({ key: 'schema' });

    const attributes = [];
    _.forEach(model.attributes, (params, attr) => {
      const relation = _.find(model.associations, { alias: attr });

      if (relation && !_.isArray(_.get(relation, relation.alias))) {
        if ((params.plugin === 'upload' && relation.model) || relation.collection === 'file') {
          params = {
            type: 'media',
            multiple: params.collection ? true : false,
            required: params.required,
          };
        } else {
          params = _.omit(params, ['collection', 'model', 'via']);
          params.target = relation.model || relation.collection;
          params.key = relation.via;
          params.nature = relation.nature;
          params.targetColumnName = _.get(
            (params.plugin ? strapi.plugins[params.plugin].models : strapi.models)[params.target].attributes[
              params.key
            ],
            'columnName',
            '',
          );
        }
      }

      const appearance = _.get(schema, ['layout', name, 'attributes', attr, 'appearance']);
      if (appearance) {
        _.set(params, ['appearance', appearance], true);
      }

      attributes.push({
        name: attr,
        params,
      });
    });

    return {
      name: _.get(model, 'info.name', 'model.name.missing'),
      description: _.get(model, 'info.description', 'model.description.missing'),
      mainField: _.get(model, 'info.mainField', ''),
      connection: model.connection,
      collectionName: model.collectionName,
      attributes: attributes,
    };
  },

  getConnections: () => {
    return _.keys(strapi.config.currentEnvironment.database.connections);
  },

  generateAPI: (name, description, connection, collectionName, attributes) => {
    const template = _.get(
      strapi.config.currentEnvironment,
      `database.connections.${connection}.connector`,
      'strapi-hook-mongoose',
    ).split('-')[2];

    return new Promise((resolve, reject) => {
      const scope = {
        generatorType: 'api',
        id: name.toLowerCase(),
        rootPath: strapi.config.appPath,
        args: {
          api: name,
          description: _.replace(description, /\"/g, '\\"'), // eslint-disable-line no-useless-escape
          attributes,
          connection,
          collectionName: !_.isEmpty(collectionName) ? collectionName : undefined,
          tpl: template,
        },
      };

      generator(scope, {
        success: () => {
          resolve();
        },
        error: err => {
          reject(err);
        },
      });
    });
  },

  getModelPath: (model, plugin) => {
    // Retrieve where is located the model.
    // Note: The target is not found when we are creating a new API. That's why, we are returning the lowercased model.
    const target =
      Object.keys((plugin ? strapi.plugins : strapi.api) || {}).filter(x =>
        _.includes(
          Object.keys(_.get((plugin ? strapi.plugins : strapi.api)[x], 'models', [])),
          model.toLowerCase(),
        ),
      )[0] || model.toLowerCase();

    // Retrieve the filename of the model.
    const filename = fs
      .readdirSync(
        plugin
          ? path.join(strapi.config.appPath, 'plugins', target, 'models')
          : path.join(strapi.config.appPath, 'api', target, 'models'),
      )
      .filter(x => x[0] !== '.')
      .filter(x => x.split('.settings.json')[0].toLowerCase() === model.toLowerCase())[0];

    return plugin
      ? path.resolve(strapi.config.appPath, 'plugins', target, 'models', filename)
      : path.resolve(strapi.config.appPath, 'api', target, 'models', filename);
  },

  formatAttributes: (attributes, name, plugin) => {
    const errors = [];
    const attrs = {};

    const target =
      Object.keys((plugin ? strapi.plugins : strapi.api) || {}).filter(x =>
        _.includes(Object.keys(_.get((plugin ? strapi.plugins : strapi.api)[x], 'models', [])), name),
      )[0] || name.toLowerCase();

    const model =
      (plugin
        ? _.get(strapi.plugins, [target, 'models', name])
        : _.get(strapi.api, [target, 'models', name])) || {};

    // Only select configurable attributes.
    const attributesConfigurable = attributes.filter(
      attribute => _.get(model, ['attributes', attribute.name, 'configurable'], true) !== false,
    );
    const attributesNotConfigurable = Object.keys(model.attributes || {})
      .filter(attribute => _.get(model, ['attributes', attribute, 'configurable'], true) === false)
      .reduce((acc, attribute) => {
        acc[attribute] = model.attributes[attribute];

        return acc;
      }, {});

    _.forEach(attributesConfigurable, attribute => {
      if (_.has(attribute, 'params.type')) {
        attrs[attribute.name] = _.omit(attribute.params, 'multiple');

        if (attribute.params.type === 'media') {
          const via = _.findKey(strapi.plugins.upload.models.file.attributes, { collection: '*' });

          attrs[attribute.name] = {
            [attribute.params.multiple ? 'collection' : 'model']: 'file',
            via,
            plugin: 'upload',
          };

          if (attribute.params.required === true) {
            attrs[attribute.name].required = true;
          }
        }
      } else if (_.has(attribute, 'params.target')) {
        const relation = attribute.params;
        const attr = {
          required: relation.required,
          columnName: relation.columnName,
          unique: relation.unique,
        };

        switch (relation.nature) {
          case 'oneWay':
          case 'oneToOne':
          case 'manyToOne':
            attr.model = relation.target;
            break;
          case 'manyToMany':
          case 'oneToMany':
            attr.collection = relation.target;
            break;
          default:
        }

        if (relation.nature !== 'oneWay') {
          attr.via = relation.key;
        }
        attr.dominant = relation.dominant;

        if (_.trim(relation.pluginValue)) {
          attr.plugin = _.trim(relation.pluginValue);
        }

        attrs[attribute.name] = attr;
      }

      if (
        !_.isNaN(parseFloat(attribute.name[0])) ||
        !_.isNaN(parseFloat(_.get(attribute, 'params.key'), NaN))
      ) {
        errors.push({
          id: 'request.error.attribute.values',
          params: {
            attribute,
          },
        });
      }
    });

    Object.assign(attributesNotConfigurable, attrs);
    const trimmedNotConfigurableAttributes = deepTrimObject(attributesNotConfigurable);

    return [trimmedNotConfigurableAttributes, errors];
  },

  clearRelations: (model, source, force) => {
    const errors = [];
    const structure = {
      models: strapi.models,
      plugins: Object.keys(strapi.plugins).reduce((acc, current) => {
        acc[current] = {
          models: strapi.plugins[current].models,
        };

        return acc;
      }, {}),
    };

    // Method to delete the association of the models.
    const deleteAssociations = (models, plugin) => {
      Object.keys(models).forEach(name => {
        const relationsToDelete = _.get(
          plugin ? strapi.plugins[plugin].models[name] : strapi.models[name],
          'associations',
          [],
        ).filter(association => {
          if (source) {
            return (
              association[association.type] === model &&
              association.plugin === source &&
              (association.nature !== 'oneWay' || force)
            );
          }

          return association[association.type] === model && (association.nature !== 'oneWay' || force);
        });

        if (!_.isEmpty(relationsToDelete)) {
          // Retrieve where is located the model.
          const target = Object.keys((plugin ? strapi.plugins : strapi.api) || {}).filter(x =>
            _.includes(Object.keys(_.get((plugin ? strapi.plugins : strapi.api)[x], 'models', [])), name),
          )[0];

          // Retrieve the filename of the model.
          const filename = fs
            .readdirSync(
              plugin
                ? path.join(strapi.config.appPath, 'plugins', target, 'models')
                : path.join(strapi.config.appPath, 'api', target, 'models'),
            )
            .filter(x => x[0] !== '.')
            .filter(x => x.split('.settings.json')[0].toLowerCase() === name)[0];

          // Path to access to the model.
          const pathToModel = plugin
            ? path.resolve(strapi.config.appPath, 'plugins', target, 'models', filename)
            : path.resolve(strapi.config.appPath, 'api', target, 'models', filename);

          // Require the model.
          const modelJSON = require(pathToModel);

          _.forEach(relationsToDelete, relation => {
            modelJSON.attributes[relation.alias] = undefined;
          });

          try {
            fs.writeFileSync(pathToModel, JSON.stringify(modelJSON, null, 2), 'utf8');
          } catch (e) {
            errors.push({
              id: 'request.error.model.write',
              params: {
                filePath: pathToModel,
              },
            });
          }
        }
      });
    };

    // Update `./api` models.
    deleteAssociations(structure.models);

    Object.keys(structure.plugins).forEach(name => {
      // Update `./plugins/${name}` models.
      deleteAssociations(structure.plugins[name].models, name);
    });

    return errors;
  },

  createRelations: (model, attributes, source) => {
    const errors = [];
    const structure = {
      models: strapi.models,
      plugins: Object.keys(strapi.plugins).reduce((acc, current) => {
        acc[current] = {
          models: strapi.plugins[current].models,
        };

        return acc;
      }, {}),
    };

    // Method to update the model
    const update = (models, plugin) => {
      Object.keys(models).forEach(name => {
        const relationsToCreate = attributes.filter(attribute => {
          if (plugin) {
            return (
              _.get(attribute, 'params.target') === name && _.get(attribute, 'params.pluginValue') === plugin
            );
          }

          return (
            _.get(attribute, 'params.target') === name &&
            _.isEmpty(_.get(attribute, 'params.pluginValue', ''))
          );
        });

        if (!_.isEmpty(relationsToCreate)) {
          // Retrieve where is located the model.
          const target = Object.keys((plugin ? strapi.plugins : strapi.api) || {}).filter(x =>
            _.includes(Object.keys(_.get((plugin ? strapi.plugins : strapi.api)[x], 'models', [])), name),
          )[0];

          // Retrieve the filename of the model.
          const filename = fs
            .readdirSync(
              plugin
                ? path.join(strapi.config.appPath, 'plugins', target, 'models')
                : path.join(strapi.config.appPath, 'api', target, 'models'),
            )
            .filter(x => x[0] !== '.')
            .filter(x => x.split('.settings.json')[0].toLowerCase() === name)[0];

          // Path to access to the model.
          const pathToModel = plugin
            ? path.resolve(strapi.config.appPath, 'plugins', target, 'models', filename)
            : path.resolve(strapi.config.appPath, 'api', target, 'models', filename);

          const modelJSON = require(pathToModel);

          _.forEach(relationsToCreate, ({ name, params }) => {
            const attr = {};

            switch (params.nature) {
              case 'oneWay':
                return;
              case 'oneToOne':
              case 'oneToMany':
                attr.model = model.toLowerCase();
                break;
              case 'manyToOne':
                attr.collection = model.toLowerCase();
                break;
              case 'manyToMany': {
                attr.collection = model.toLowerCase();

                if (!params.dominant) {
                  attr.dominant = true;
                }
                break;
              }
              default:
            }

            attr.via = name;
            attr.columnName = params.targetColumnName;

            if (_.trim(source)) {
              attr.plugin = _.trim(source);
            }

            modelJSON.attributes[params.key] = attr;

            try {
              fs.writeFileSync(pathToModel, JSON.stringify(modelJSON, null, 2), 'utf8');
            } catch (e) {
              errors.push({
                id: 'request.error.model.write',
                params: {
                  filePath: pathToModel,
                },
              });
            }
          });
        }
      });
    };

    // Update `./api` models.
    update(structure.models);

    Object.keys(structure.plugins).forEach(name => {
      // Update `./plugins/${name}` models.
      update(structure.plugins[name].models, name);
    });

    return errors;
  },

  removeModel: model => {
    model = _.toLower(model);

    const errors = [];
    const apiPath = path.join(strapi.config.appPath, 'api');

    const deleteModelFile = (parentPath, fileName) => {
      const filePath = path.join(parentPath, fileName);

      if (_.startsWith(`${_.toLower(fileName)}.`, `${model}.`)) {
        try {
          fs.unlinkSync(filePath);
        } catch (e) {
          errors.push({
            id: 'request.error.file.unlink',
            params: {
              filePath,
            },
          });
        }
      }

      if (fileName === 'routes.json') {
        const routesJSON = JSON.parse(fs.readFileSync(filePath, 'utf8'));

        _.remove(routesJSON.routes, function(route) {
          return _.startsWith(_.toLower(route.handler), model);
        });

        if (_.isEmpty(routesJSON.routes)) {
          try {
            fs.unlinkSync(filePath);
          } catch (e) {
            errors.push({
              id: 'request.error.route.unlink',
              params: {
                filePath,
              },
            });
          }
        } else {
          try {
            fs.writeFileSync(filePath, JSON.stringify(routesJSON, null, 2), 'utf8');
          } catch (e) {
            errors.push({
              id: 'request.error.route.write',
              params: {
                filePath,
              },
            });
          }
        }
      }
    };

    const recurciveDeleteFiles = folderPath => {
      try {
        const items = fs.readdirSync(folderPath).filter(x => x[0] !== '.');

        _.forEach(items, item => {
          const itemPath = path.join(folderPath, item);

          if (fs.lstatSync(itemPath).isDirectory()) {
            recurciveDeleteFiles(itemPath);
          } else {
            deleteModelFile(folderPath, item);
          }
        });

        if (_.isEmpty(fs.readdirSync(folderPath).filter(x => x[0] !== '.'))) {
          try {
            fs.rmdirSync(folderPath);
          } catch (e) {
            errors.push({
              id: 'request.error.folder.unlink',
              params: {
                folderPath,
              },
            });
          }
        }
      } catch (e) {
        errors.push({
          id: 'request.error.folder.read',
          params: {
            folderPath,
          },
        });
      }
    };

    recurciveDeleteFiles(apiPath);

    return errors;
  },
};<|MERGE_RESOLUTION|>--- conflicted
+++ resolved
@@ -6,16 +6,12 @@
 const generator = require('strapi-generate');
 const { fromJS, List, Map } = require('immutable');
 const Manager = require('../utils/Manager.js');
-<<<<<<< HEAD
 const {
   createManager,
   removeColsLine,
   reorderList,
   deepTrimObject,
 } = require('../utils/helpers.js');
-=======
-const { createManager, removeColsLine, reorderList } = require('../utils/helpers.js');
->>>>>>> b1fd88c5
 
 module.exports = {
   appearance: async (attributes, model, plugin) => {
