--- conflicted
+++ resolved
@@ -10,7 +10,6 @@
 
 // Create link from content-type-builder to content-manager
 function EditViewLink(props) {
-<<<<<<< HEAD
   const { currentEnvironment, emitEvent } = useGlobalContext();
   // Retrieve URL from props
   const url = `/plugins/content-type-builder/content-types/${props.getModelName()}`;
@@ -23,16 +22,6 @@
     return null;
   }
 
-=======
-  const { emitEvent } = useGlobalContext();
-  // Retrieve URL from props
-  const url = `/plugins/content-type-builder/content-types/${props.getModelName()}`;
-
-  if (props.getModelName() === 'strapi::administrator') {
-    return null;
-  }
-
->>>>>>> d65db853
   return (
     <LiLink
       {...props}
