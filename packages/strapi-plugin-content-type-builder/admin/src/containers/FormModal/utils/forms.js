--- conflicted
+++ resolved
@@ -452,7 +452,8 @@
               disabled: data.type !== 'date',
             },
           ]);
-<<<<<<< HEAD
+        } else if (type === 'richtext') {
+          items.splice(4, 1);
         } else if (type === 'uid') {
           const uidItems = [
             [{ ...fields.default, disabled: Boolean(data.targetField), type: 'text' }],
@@ -461,10 +462,6 @@
           ];
 
           items = uidItems;
-=======
-        } else if (type === 'richtext') {
-          items.splice(4, 1);
->>>>>>> ed6595da
         }
 
         if (!ATTRIBUTES_THAT_DONT_HAVE_MIN_MAX_SETTINGS.includes(type)) {
