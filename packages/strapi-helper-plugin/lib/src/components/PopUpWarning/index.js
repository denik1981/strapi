/**
 *
 * PopUpWarning
 *
 */

import React from 'react';
import PropTypes from 'prop-types';
import { map } from 'lodash';
import { Button } from '@buffetjs/core';
import { FormattedMessage } from 'react-intl';

import IcoDanger from '../../assets/icons/icon_danger.svg';
import IcoNotFound from '../../assets/icons/icon_flag_not_found.svg';
import IcoInfo from '../../assets/icons/icon_info.svg';
import IcoSuccess from '../../assets/icons/icon_success.svg';
import IcoWarning from '../../assets/icons/icon_warning.svg';

import CloseButton from './CloseButton';
import StyledModal from './StyledModal';
import StyledHeader from './StyledHeader';
import StyledBody from './StyledBody';
import StyledFooter from './StyledFooter';
import Wrapper from './Wrapper';

import Close from '../../svgs/Close';

const icons = {
  danger: IcoDanger,
  info: IcoInfo,
  notFound: IcoNotFound,
  success: IcoSuccess,
  warning: IcoWarning,
};

function PopUpWarning({
  content,
  isOpen,
  onConfirm,
  onlyConfirmButton,
  popUpWarningType,
  toggleModal,
  ...rest
}) {
  const buttons = [
    {
      color: 'cancel',
      onClick: toggleModal,
      message: content.cancel || 'components.popUpWarning.button.cancel',
    },
    {
      color: 'delete',
      onClick: onConfirm,
      message: content.confirm || 'components.popUpWarning.button.confirm',
    },
  ];

  const singleButton = [
    {
      color: 'delete',
      onClick: onConfirm,
      message: content.confirm || 'components.popUpWarning.button.confirm',
      style: { width: '100%' },
    },
  ];
  const footerButtons = onlyConfirmButton ? singleButton : buttons;

  return (
    <Wrapper>
<<<<<<< HEAD
      <StyledModal isOpen={isOpen} toggle={toggleModal} {...rest}>
=======
      <StyledModal isOpen={isOpen} toggle={toggleModal}>
        <CloseButton onClick={toggleModal}>
          <Close fill="#c3c5c8" />
        </CloseButton>
>>>>>>> a5718f9e
        <StyledHeader toggle={toggleModal}>
          <FormattedMessage id={content.title || 'components.popUpWarning.title'} />
        </StyledHeader>
        <StyledBody>
          <div>
            <img src={icons[popUpWarningType]} alt="icon" />
<<<<<<< HEAD
            <FormattedMessage id={content.message || 'components.popUpWarning.message'}>
              {message => <p>{message}</p>}
            </FormattedMessage>
          </div>
          <div className="popUpWarningButtonContainer">
            {map(footerButtons, button => (
              <FormattedMessage id={button.message} key={button.id}>
                {message => (
                  <Button
                    onClick={button.handleClick}
                    className={button.className}
                    id={button.id}
                    style={button.style}
                  >
                    {message}
                  </Button>
                )}
              </FormattedMessage>
            ))}
=======
            <p>
              <FormattedMessage
                id={content.message || 'components.popUpWarning.message'}
              />
            </p>
>>>>>>> a5718f9e
          </div>
        </StyledBody>
        <StyledFooter>
          {map(footerButtons, button => {
            const { message, onClick, ...rest } = button;
            return (
              <Button key={message} onClick={onClick} {...rest}>
                <FormattedMessage id={message} />
              </Button>
            );
          })}
        </StyledFooter>
      </StyledModal>
    </Wrapper>
  );
}

PopUpWarning.propTypes = {
  content: PropTypes.shape({
    cancel: PropTypes.string,
    confirm: PropTypes.string,
    message: PropTypes.string,
    title: PropTypes.string,
  }),
  isOpen: PropTypes.bool.isRequired,
  onConfirm: PropTypes.func.isRequired,
  onlyConfirmButton: PropTypes.bool,
  popUpWarningType: PropTypes.string,
  toggleModal: PropTypes.func.isRequired,
};

PopUpWarning.defaultProps = {
  content: {
    cancel: 'components.popUpWarning.button.cancel',
    confirm: 'components.popUpWarning.button.confirm',
    message: 'components.popUpWarning.message',
    title: 'components.popUpWarning.title',
  },
  onlyConfirmButton: false,
  popUpWarningType: 'danger',
};

export default PopUpWarning;<|MERGE_RESOLUTION|>--- conflicted
+++ resolved
@@ -67,47 +67,19 @@
 
   return (
     <Wrapper>
-<<<<<<< HEAD
       <StyledModal isOpen={isOpen} toggle={toggleModal} {...rest}>
-=======
-      <StyledModal isOpen={isOpen} toggle={toggleModal}>
         <CloseButton onClick={toggleModal}>
           <Close fill="#c3c5c8" />
         </CloseButton>
->>>>>>> a5718f9e
         <StyledHeader toggle={toggleModal}>
           <FormattedMessage id={content.title || 'components.popUpWarning.title'} />
         </StyledHeader>
         <StyledBody>
           <div>
             <img src={icons[popUpWarningType]} alt="icon" />
-<<<<<<< HEAD
-            <FormattedMessage id={content.message || 'components.popUpWarning.message'}>
-              {message => <p>{message}</p>}
-            </FormattedMessage>
-          </div>
-          <div className="popUpWarningButtonContainer">
-            {map(footerButtons, button => (
-              <FormattedMessage id={button.message} key={button.id}>
-                {message => (
-                  <Button
-                    onClick={button.handleClick}
-                    className={button.className}
-                    id={button.id}
-                    style={button.style}
-                  >
-                    {message}
-                  </Button>
-                )}
-              </FormattedMessage>
-            ))}
-=======
             <p>
-              <FormattedMessage
-                id={content.message || 'components.popUpWarning.message'}
-              />
+              <FormattedMessage id={content.message || 'components.popUpWarning.message'} />
             </p>
->>>>>>> a5718f9e
           </div>
         </StyledBody>
         <StyledFooter>
