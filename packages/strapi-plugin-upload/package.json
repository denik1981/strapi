{
  "name": "strapi-plugin-upload",
  "version": "3.0.0-alpha.10.2",
  "description": "This is the description of the plugin.",
  "strapi": {
    "name": "Upload",
    "icon": "upload",
    "description": "Description of upload plugin."
  },
  "scripts": {
    "analyze:clean": "node ./node_modules/strapi-helper-plugin/node_modules/.bin/rimraf stats.json",
    "preanalyze": "npm run analyze:clean",
    "analyze": "node ./node_modules/strapi-helper-plugin/lib/internals/scripts/analyze.js",
    "prebuild": "npm run build:clean && npm run test",
    "build:dev": "node ./node_modules/strapi-helper-plugin/node_modules/.bin/cross-env NODE_ENV=development node ./node_modules/strapi-helper-plugin/node_modules/.bin/webpack --config node_modules/strapi-helper-plugin/lib/internals/webpack/webpack.prod.babel.js --color -p --progress",
    "build": "node ./node_modules/strapi-helper-plugin/node_modules/.bin/cross-env NODE_ENV=production node node_modules/strapi-helper-plugin/node_modules/.bin/webpack --config node_modules/strapi-helper-plugin/lib/internals/webpack/webpack.prod.babel.js --color -p --progress",
    "build:clean": "node ./node_modules/strapi-helper-plugin/node_modules/.bin/rimraf admin/build",
    "start": "node ./node_modules/strapi-helper-plugin/node_modules/.bin/cross-env NODE_ENV=development node ./node_modules/strapi-helper-plugin/lib/server",
    "generate": "node ./node_modules/plop/plop.js --plopfile node_modules/strapi-helper-plugin/lib/internals/generators/index.js",
    "lint": "node ./node_modules/strapi-helper-plugin/node_modules/.bin/eslint --ignore-path .gitignore --ignore-pattern '/admin/build/' --config ./node_modules/strapi-helper-plugin/lib/internals/eslint/.eslintrc.json admin",
    "prettier": "node ./node_modules/strapi-helper-plugin/node_modules/.bin/prettier --single-quote --trailing-comma es5 --write \"{admin,__{tests,mocks}__}/**/*.js\"",
    "test": "npm run lint",
    "prepublishOnly": "npm run build"
  },
  "dependencies": {
    "react-copy-to-clipboard": "^5.0.1",
    "stream-to-array": "^2.3.0",
    "uuid": "^3.2.1"
  },
  "devDependencies": {
<<<<<<< HEAD
=======
    "strapi-upload-local": "3.0.0-alpha.10.2",
>>>>>>> 543f21cd
    "strapi-helper-plugin": "3.0.0-alpha.10.2"
  },
  "author": {
    "name": "A Strapi developer",
    "email": "",
    "url": ""
  },
  "maintainers": [
    {
      "name": "A Strapi developer",
      "email": "",
      "url": ""
    }
  ],
  "engines": {
    "node": ">= 7.0.0",
    "npm": ">= 3.0.0"
  },
  "license": "MIT"
}<|MERGE_RESOLUTION|>--- conflicted
+++ resolved
@@ -28,10 +28,7 @@
     "uuid": "^3.2.1"
   },
   "devDependencies": {
-<<<<<<< HEAD
-=======
     "strapi-upload-local": "3.0.0-alpha.10.2",
->>>>>>> 543f21cd
     "strapi-helper-plugin": "3.0.0-alpha.10.2"
   },
   "author": {
