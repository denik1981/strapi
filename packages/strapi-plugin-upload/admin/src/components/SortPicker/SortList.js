--- conflicted
+++ resolved
@@ -7,13 +7,10 @@
   min-width: 230px;
   list-style-type: none;
   font-size: ${({ theme }) => theme.main.fontSizes.md};
-<<<<<<< HEAD
-=======
   background-color: ${({ theme }) => theme.main.colors.white};
   border: 1px solid ${({ theme }) => theme.main.colors.darkGrey};
   box-shadow: 0 2px 4px ${({ theme }) => theme.main.colors.greyAlpha};
   ${({ isOpen }) => isOpen && 'display: block;'}
->>>>>>> 28a91e8a
 `;
 
 SortList.propTypes = {
