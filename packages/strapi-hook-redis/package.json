--- conflicted
+++ resolved
@@ -1,10 +1,6 @@
 {
   "name": "strapi-hook-redis",
-<<<<<<< HEAD
-  "version": "3.0.0-alpha.16",
-=======
   "version": "3.0.0-alpha.18",
->>>>>>> 5a54581b
   "description": "Redis hook for the Strapi framework",
   "homepage": "http://strapi.io",
   "keywords": [
@@ -23,11 +19,7 @@
     "lodash": "^4.17.5",
     "rimraf": "^2.6.2",
     "stack-trace": "0.0.10",
-<<<<<<< HEAD
-    "strapi-utils": "3.0.0-alpha.16"
-=======
     "strapi-utils": "3.0.0-alpha.18"
->>>>>>> 5a54581b
   },
   "author": {
     "email": "hi@strapi.io",
