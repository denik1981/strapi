'use strict';

const _ = require('lodash');
const { pickBy, has } = require('lodash/fp');
const { addNamespace, hasNamespace } = require('../utils');

const servicesRegistry = strapi => {
  const services = {};
  const instantiatedServices = {};

  return {
<<<<<<< HEAD
    get(serviceUID) {
      if (instantiatedServices[serviceUID]) {
        return instantiatedServices[serviceUID];
=======
    get(uid) {
      if (instanciatedServices[uid]) {
        return instanciatedServices[uid];
>>>>>>> 070d24fe
      }

      const service = services[uid];
      if (service) {
<<<<<<< HEAD
        instantiatedServices[serviceUID] = service({ strapi });
        return instantiatedServices[serviceUID];
=======
        instanciatedServices[uid] = service({ strapi });
        return instanciatedServices[uid];
>>>>>>> 070d24fe
      }

      return undefined;
    },
    getAll(namespace) {
      const filteredServices = pickBy((_, uid) => hasNamespace(uid, namespace))(services);

      return _.mapValues(filteredServices, (service, serviceUID) => this.get(serviceUID));
    },
    set(uid, value) {
      instanciatedServices[uid] = value;
      return this;
    },
    add(namespace, newServices) {
      for (const serviceName in newServices) {
        const service = newServices[serviceName];
        const uid = addNamespace(serviceName, namespace);

        if (has(uid, services)) {
          throw new Error(`Service ${uid} has already been registered.`);
        }
        services[uid] = service;
      }

      return this;
    },
    extend(serviceUID, extendFn) {
      const currentService = this.get(serviceUID);
      if (!currentService) {
        throw new Error(`Service ${serviceUID} doesn't exist`);
      }
      const newService = extendFn(currentService);
      instanciatedServices[serviceUID] = newService;
    },
  };
};

module.exports = servicesRegistry;<|MERGE_RESOLUTION|>--- conflicted
+++ resolved
@@ -2,45 +2,31 @@
 
 const _ = require('lodash');
 const { pickBy, has } = require('lodash/fp');
-const { addNamespace, hasNamespace } = require('../utils');
+const { addNamespace } = require('../utils');
 
-const servicesRegistry = strapi => {
+const contentTypesRegistry = strapi => {
   const services = {};
   const instantiatedServices = {};
 
   return {
-<<<<<<< HEAD
-    get(serviceUID) {
-      if (instantiatedServices[serviceUID]) {
-        return instantiatedServices[serviceUID];
-=======
     get(uid) {
-      if (instanciatedServices[uid]) {
-        return instanciatedServices[uid];
->>>>>>> 070d24fe
+      if (instantiatedServices[uid]) {
+        return instantiatedServices[uid];
       }
 
       const service = services[uid];
       if (service) {
-<<<<<<< HEAD
-        instantiatedServices[serviceUID] = service({ strapi });
-        return instantiatedServices[serviceUID];
-=======
-        instanciatedServices[uid] = service({ strapi });
-        return instanciatedServices[uid];
->>>>>>> 070d24fe
+        instantiatedServices[uid] = service({ strapi });
+        return instantiatedServices[uid];
       }
 
       return undefined;
     },
-    getAll(namespace) {
-      const filteredServices = pickBy((_, uid) => hasNamespace(uid, namespace))(services);
-
+    getAll(prefix = '') {
+      const filteredServices = pickBy((service, serviceUID) => serviceUID.startsWith(prefix))(
+        services
+      );
       return _.mapValues(filteredServices, (service, serviceUID) => this.get(serviceUID));
-    },
-    set(uid, value) {
-      instanciatedServices[uid] = value;
-      return this;
     },
     add(namespace, newServices) {
       for (const serviceName in newServices) {
@@ -52,18 +38,8 @@
         }
         services[uid] = service;
       }
-
-      return this;
-    },
-    extend(serviceUID, extendFn) {
-      const currentService = this.get(serviceUID);
-      if (!currentService) {
-        throw new Error(`Service ${serviceUID} doesn't exist`);
-      }
-      const newService = extendFn(currentService);
-      instanciatedServices[serviceUID] = newService;
     },
   };
 };
 
-module.exports = servicesRegistry;+module.exports = contentTypesRegistry;