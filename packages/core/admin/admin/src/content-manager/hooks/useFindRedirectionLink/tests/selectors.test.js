import selectMenuLinks from '../selectors';
import { fixtures } from '../../../../../../../../admin-test-utils';

describe('CONTENT MANAGER | Containers | CollectionTypeFormWrapper | selectors', () => {
  let store;

  beforeEach(() => {
    store = { ...fixtures.store.state };
  });

  describe('selectMenuLinks', () => {
    it('should extract the collection type links from the global state', () => {
      store['content-manager_app'] = {
        collectionTypeLinks: [
          {
            kind: 'collectionType',
<<<<<<< HEAD
            name: 'api::address.address',
            search: 'page=1&pageSize=50&_sort=city:ASC&plugins[i18n][locale]=fr',
=======
            name: 'application::address.address',
            search: 'page=1&pageSize=50&sort=city:ASC&plugins[i18n][locale]=fr',
>>>>>>> 007bd9cd
            title: 'Addresses',
            to: '/content-manager/collectionType/api::address.address',
            uid: 'api::address.address',
          },
          {
            kind: 'collectionType',
<<<<<<< HEAD
            name: 'api::category.category',
            search: 'page=1&pageSize=50&_sort=city:ASC&plugins[i18n][locale]=fr',
=======
            name: 'application::category.category',
            search: 'page=1&pageSize=50&sort=city:ASC&plugins[i18n][locale]=fr',
>>>>>>> 007bd9cd
            title: 'Categories',
            to: '/content-manager/collectionType/api::category.category',
            uid: 'api::category.category',
          },
        ],
      };

      const actual = selectMenuLinks(store);
      const expected = [
        {
          kind: 'collectionType',
<<<<<<< HEAD
          name: 'api::address.address',
          search: 'page=1&pageSize=50&_sort=city:ASC&plugins[i18n][locale]=fr',
=======
          name: 'application::address.address',
          search: 'page=1&pageSize=50&sort=city:ASC&plugins[i18n][locale]=fr',
>>>>>>> 007bd9cd
          title: 'Addresses',
          to: '/content-manager/collectionType/api::address.address',
          uid: 'api::address.address',
        },
        {
          kind: 'collectionType',
<<<<<<< HEAD
          name: 'api::category.category',
          search: 'page=1&pageSize=50&_sort=city:ASC&plugins[i18n][locale]=fr',
=======
          name: 'application::category.category',
          search: 'page=1&pageSize=50&sort=city:ASC&plugins[i18n][locale]=fr',
>>>>>>> 007bd9cd
          title: 'Categories',
          to: '/content-manager/collectionType/api::category.category',
          uid: 'api::category.category',
        },
      ];

      expect(actual).toEqual(expected);
    });
  });
});<|MERGE_RESOLUTION|>--- conflicted
+++ resolved
@@ -14,26 +14,16 @@
         collectionTypeLinks: [
           {
             kind: 'collectionType',
-<<<<<<< HEAD
             name: 'api::address.address',
-            search: 'page=1&pageSize=50&_sort=city:ASC&plugins[i18n][locale]=fr',
-=======
-            name: 'application::address.address',
             search: 'page=1&pageSize=50&sort=city:ASC&plugins[i18n][locale]=fr',
->>>>>>> 007bd9cd
             title: 'Addresses',
             to: '/content-manager/collectionType/api::address.address',
             uid: 'api::address.address',
           },
           {
             kind: 'collectionType',
-<<<<<<< HEAD
             name: 'api::category.category',
-            search: 'page=1&pageSize=50&_sort=city:ASC&plugins[i18n][locale]=fr',
-=======
-            name: 'application::category.category',
             search: 'page=1&pageSize=50&sort=city:ASC&plugins[i18n][locale]=fr',
->>>>>>> 007bd9cd
             title: 'Categories',
             to: '/content-manager/collectionType/api::category.category',
             uid: 'api::category.category',
@@ -45,26 +35,16 @@
       const expected = [
         {
           kind: 'collectionType',
-<<<<<<< HEAD
           name: 'api::address.address',
-          search: 'page=1&pageSize=50&_sort=city:ASC&plugins[i18n][locale]=fr',
-=======
-          name: 'application::address.address',
           search: 'page=1&pageSize=50&sort=city:ASC&plugins[i18n][locale]=fr',
->>>>>>> 007bd9cd
           title: 'Addresses',
           to: '/content-manager/collectionType/api::address.address',
           uid: 'api::address.address',
         },
         {
           kind: 'collectionType',
-<<<<<<< HEAD
           name: 'api::category.category',
-          search: 'page=1&pageSize=50&_sort=city:ASC&plugins[i18n][locale]=fr',
-=======
-          name: 'application::category.category',
           search: 'page=1&pageSize=50&sort=city:ASC&plugins[i18n][locale]=fr',
->>>>>>> 007bd9cd
           title: 'Categories',
           to: '/content-manager/collectionType/api::category.category',
           uid: 'api::category.category',
