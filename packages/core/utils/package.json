{
  "name": "@strapi/utils",
  "version": "3.6.8",
  "description": "Shared utilities for the Strapi packages",
  "homepage": "https://strapi.io",
  "keywords": [
    "strapi",
    "utils"
  ],
  "directories": {
    "lib": "./lib"
  },
  "main": "./lib",
  "dependencies": {
    "@sindresorhus/slugify": "1.1.0",
<<<<<<< HEAD
    "date-fns": "2.22.1",
=======
    "date-fns": "2.24.0",
>>>>>>> 442385ab
    "lodash": "4.17.21",
    "yup": "0.32.9"
  },
  "author": {
    "email": "hi@strapi.io",
    "name": "Strapi team",
    "url": "https://strapi.io"
  },
  "maintainers": [
    {
      "name": "Strapi team",
      "email": "hi@strapi.io",
      "url": "https://strapi.io"
    }
  ],
  "repository": {
    "type": "git",
    "url": "git://github.com/strapi/strapi.git"
  },
  "bugs": {
    "url": "https://github.com/strapi/strapi/issues"
  },
  "engines": {
    "node": ">=12.x.x <=16.x.x",
    "npm": ">=6.0.0"
  },
  "license": "SEE LICENSE IN LICENSE"
}<|MERGE_RESOLUTION|>--- conflicted
+++ resolved
@@ -13,11 +13,7 @@
   "main": "./lib",
   "dependencies": {
     "@sindresorhus/slugify": "1.1.0",
-<<<<<<< HEAD
-    "date-fns": "2.22.1",
-=======
     "date-fns": "2.24.0",
->>>>>>> 442385ab
     "lodash": "4.17.21",
     "yup": "0.32.9"
   },
