--- conflicted
+++ resolved
@@ -11,16 +11,9 @@
   },
   "dependencies": {
     "@sindresorhus/slugify": "1.1.0",
-<<<<<<< HEAD
-    "@strapi/generate": "3.6.7",
-    "@strapi/helper-plugin": "3.6.7",
-    "@strapi/utils": "3.6.7",
-=======
     "@strapi/generate": "3.6.8",
-    "@strapi/generate-api": "3.6.8",
     "@strapi/helper-plugin": "3.6.8",
     "@strapi/utils": "3.6.8",
->>>>>>> 514214c9
     "fs-extra": "^9.1.0",
     "lodash": "4.17.21",
     "pluralize": "^8.0.0",
