'use strict';

const path = require('path');
const _ = require('lodash');
const pluralize = require('pluralize');

const { nameToSlug, nameToCollectionName } = require('@strapi/utils');
const { isRelation, isConfigurable } = require('../../utils/attributes');
const { typeKinds } = require('../constants');
const createSchemaHandler = require('./schema-handler');

module.exports = function createComponentBuilder() {
  return {
    setRelation({ key, uid, attribute }) {
      const targetCT = this.contentTypes.get(attribute.target);
      const targetAttribute = targetCT.getAttribute(attribute.targetAttribute);

      if (!attribute.targetAttribute) {
        return;
      }

      targetCT.setAttribute(
        attribute.targetAttribute,
        generateRelation({
          key,
          attribute,
          uid: uid,
          targetAttribute,
        })
      );
    },

    unsetRelation(attribute) {
      const targetCT = this.contentTypes.get(attribute.target);

      const targetAttributeName = attribute.inversedBy || attribute.mappedBy;
      const targetAttribute = targetCT.getAttribute(targetAttributeName);

      if (!targetAttribute) return;

      // TODO: do not delete polymorphic relations
      // if (false) {
      //   return;
      // }

      return targetCT.deleteAttribute(targetAttributeName);
    },

    /**
<<<<<<< HEAD
     * create a component in the tmpComponent map
=======
     * Creates a content type in memory to be written to files later on
>>>>>>> 46c94940
     *
     * @param {object} infos content type info
     * @returns {object} new content type
     */
    createContentType(infos) {
      const uid = createContentTypeUID(infos);

      if (this.contentTypes.has(uid)) {
        throw new Error('contentType.alreadyExists');
      }

      const contentType = createSchemaHandler({
        modelName: nameToSlug(infos.name),
        dir: path.join(strapi.dir, 'api', nameToSlug(infos.name), 'models'),
        filename: `${nameToSlug(infos.name)}.settings.json`,
      });

      this.contentTypes.set(uid, contentType);

      const defaultCollectionName = `${nameToCollectionName(pluralize(infos.name))}`;

      // support self referencing content type relation
      Object.keys(infos.attributes).forEach(key => {
        const { target } = infos.attributes[key];
        if (target === '__self__') {
          infos.attributes[key].target = uid;
        }
      });

      contentType
        .setUID(uid)
        .set('kind', infos.kind || typeKinds.COLLECTION_TYPE)
        .set('collectionName', infos.collectionName || defaultCollectionName)
        .set('info', {
          name: infos.name,
          description: infos.description,
        })
        .set('options', {
          draftAndPublish: infos.draftAndPublish || false,
        })
        .set('pluginOptions', infos.pluginOptions)
        .setAttributes(this.convertAttributes(infos.attributes));

      Object.keys(infos.attributes).forEach(key => {
        const attribute = infos.attributes[key];

        if (isRelation(attribute)) {
          this.setRelation({
            key,
            uid,
            attribute,
          });
        }
      });

      return contentType;
    },

    editContentType(infos) {
      const { uid } = infos;

      if (!this.contentTypes.has(uid)) {
        throw new Error('contentType.notFound');
      }

      const contentType = this.contentTypes.get(uid);

      const oldAttributes = contentType.schema.attributes;

      const newAttributes = _.omitBy(infos.attributes, (attr, key) => {
        return _.has(oldAttributes, key) && !isConfigurable(oldAttributes[key]);
      });

      const newKeys = _.difference(Object.keys(newAttributes), Object.keys(oldAttributes));
      const deletedKeys = _.difference(Object.keys(oldAttributes), Object.keys(newAttributes));
      const remainingKeys = _.intersection(Object.keys(oldAttributes), Object.keys(newAttributes));

      // remove old relations
      deletedKeys.forEach(key => {
        const attribute = oldAttributes[key];

        const targetAttributeName = attribute.inversedBy || attribute.mappedBy;

        // if the old relation has a target attribute. we need to remove it in the target type
        if (isConfigurable(attribute) && isRelation(attribute) && !_.isNil(targetAttributeName)) {
          this.unsetRelation(attribute);
        }
      });

      remainingKeys.forEach(key => {
        const oldAttribute = oldAttributes[key];
        const newAttribute = newAttributes[key];

        if (!isRelation(oldAttribute) && isRelation(newAttribute)) {
          return this.setRelation({
            key,
            uid,
            attribute: newAttributes[key],
          });
        }

        if (isRelation(oldAttribute) && !isRelation(newAttribute)) {
          return this.unsetRelation(oldAttribute);
        }

        if (isRelation(oldAttribute) && isRelation(newAttribute)) {
          const oldTargetAttributeName = oldAttribute.inversedBy || oldAttribute.mappedBy;

          if (
            !_.isNil(oldTargetAttributeName) &&
            oldTargetAttributeName !== newAttribute.targetAttribute
          ) {
            this.unsetRelation(oldAttribute);
          }

          // TODO: handle edition to keep the direction

          // keep extra options that were set manually on oldAttribute
          _.defaults(newAttribute, oldAttribute);

          return this.setRelation({
            key,
            uid,
            attribute: newAttribute,
          });
        }
      });

      // add new relations
      newKeys.forEach(key => {
        const attribute = newAttributes[key];

        if (isRelation(attribute)) {
          this.setRelation({
            key,
            uid,
            attribute,
          });
        }
      });

      contentType
        .set('collectionName', infos.collectionName)
        .set('kind', infos.kind || contentType.schema.kind)
        .set(['info', 'name'], infos.name)
        .set(['info', 'description'], infos.description)
        .set(['options', 'draftAndPublish'], infos.draftAndPublish || false)
        .set('pluginOptions', infos.pluginOptions)
        .setAttributes(this.convertAttributes(newAttributes));

      return contentType;
    },

    deleteContentType(uid) {
      if (!this.contentTypes.has(uid)) {
        throw new Error('contentType.notFound');
      }

      this.components.forEach(compo => {
        compo.removeContentType(uid);
      });

      this.contentTypes.forEach(ct => {
        ct.removeContentType(uid);
      });

      return this.contentTypes.get(uid).delete();
    },
  };
};

/**
 * Returns a uid from a content type infos
 *
 * @param {object} options options
 * @param {string} options.name component name
 * @returns {string} uid
 */
const createContentTypeUID = ({ name }) => `application::${nameToSlug(name)}.${nameToSlug(name)}`;

const generateRelation = ({ key, attribute, uid, targetAttribute = {} }) => {
  const opts = {
    type: 'relation',
    target: uid,
    autoPopulate: targetAttribute.autoPopulate,
    private: targetAttribute.private || undefined,
  };

  switch (attribute.relation) {
    case 'oneToOne': {
      opts.relation = 'oneToOne';
      opts.mappedBy = key;
      break;
    }
    case 'oneToMany': {
      opts.relation = 'manyToOne';
      opts.inversedBy = key;
      break;
    }
    case 'manyToOne': {
      opts.relation = 'oneToMany';
      opts.mappedBy = key;
      break;
    }
    case 'manyToMany': {
      opts.relation = 'manyToMany';
      opts.mappedBy = key;

      break;
    }
    default:
  }

  return opts;
};<|MERGE_RESOLUTION|>--- conflicted
+++ resolved
@@ -47,11 +47,7 @@
     },
 
     /**
-<<<<<<< HEAD
-     * create a component in the tmpComponent map
-=======
      * Creates a content type in memory to be written to files later on
->>>>>>> 46c94940
      *
      * @param {object} infos content type info
      * @returns {object} new content type
