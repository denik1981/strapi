{
  "name": "strapi-bookshelf",
  "version": "3.0.0-alpha.4.8",
  "description": "Bookshelf hook for the Strapi framework",
  "homepage": "http://strapi.io",
  "keywords": [
    "bookshelf",
    "hook",
    "migrations",
    "orm",
    "sql",
    "strapi"
  ],
  "directories": {
    "lib": "./lib"
  },
  "main": "./lib",
  "dependencies": {
    "bookshelf": "^0.10.3",
    "lodash": "^4.17.4",
    "pluralize": "^3.1.0",
<<<<<<< HEAD
    "strapi-utils": "file:../strapi-utils"
=======
    "strapi-utils": "^3.0.0-alpha.4.8"
>>>>>>> 74aef739
  },
  "strapi": {
    "isHook": true,
    "dependencies": [
      "strapi-knex"
    ]
  },
  "scripts": {
    "prepublish": "npm prune"
  },
  "author": {
    "email": "hi@strapi.io",
    "name": "Strapi team",
    "url": "http://strapi.io"
  },
  "maintainers": [
    {
      "name": "Strapi team",
      "email": "hi@strapi.io",
      "url": "http://strapi.io"
    }
  ],
  "repository": {
    "type": "git",
    "url": "git://github.com/strapi/strapi.git"
  },
  "bugs": {
    "url": "https://github.com/strapi/strapi/issues"
  },
  "engines": {
    "node": ">= 8.0.0",
    "npm": ">= 5.3.0"
  },
  "license": "MIT"
}<|MERGE_RESOLUTION|>--- conflicted
+++ resolved
@@ -19,11 +19,7 @@
     "bookshelf": "^0.10.3",
     "lodash": "^4.17.4",
     "pluralize": "^3.1.0",
-<<<<<<< HEAD
-    "strapi-utils": "file:../strapi-utils"
-=======
     "strapi-utils": "^3.0.0-alpha.4.8"
->>>>>>> 74aef739
   },
   "strapi": {
     "isHook": true,
