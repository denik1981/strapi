{
  "name": "strapi-plugin-users-permissions",
<<<<<<< HEAD
  "version": "3.0.0-beta.11",
=======
  "version": "3.0.0-beta.13",
>>>>>>> da5d02fb
  "description": "Protect your API with a full-authentication process based on JWT",
  "strapi": {
    "name": "Roles & Permissions",
    "icon": "users",
    "description": "users-permissions.plugin.description",
    "required": true
  },
  "scripts": {
    "test": "echo \"no tests yet\""
  },
  "dependencies": {
    "bcryptjs": "^2.4.3",
    "classnames": "^2.2.6",
    "grant-koa": "^4.6.0",
    "immutable": "^3.8.2",
    "invariant": "^2.2.1",
    "jsonwebtoken": "^8.1.0",
    "koa2-ratelimit": "^0.9.0",
    "lodash": "^4.17.11",
    "purest": "^2.0.1",
    "react": "^16.0.0",
    "react-dom": "^16.0.0",
    "react-intl": "^2.8.0",
    "react-redux": "^7.0.2",
    "react-router": "^5.0.0",
    "react-router-dom": "^5.0.0",
    "react-transition-group": "^2.5.0",
    "reactstrap": "^5.0.0",
    "redux-saga": "^0.16.0",
    "request": "^2.83.0",
<<<<<<< HEAD
    "strapi-helper-plugin": "3.0.0-beta.11",
    "strapi-utils": "3.0.0-beta.11",
=======
    "strapi-helper-plugin": "3.0.0-beta.13",
    "strapi-utils": "3.0.0-beta.13",
>>>>>>> da5d02fb
    "uuid": "^3.1.0"
  },
  "devDependencies": {
    "koa": "^2.1.0"
  },
  "author": {
    "name": "Strapi team",
    "email": "hi@strapi.io",
    "url": "http://strapi.io"
  },
  "maintainers": [
    {
      "name": "Strapi team",
      "email": "hi@strapi.io",
      "url": "http://strapi.io"
    }
  ],
  "repository": {
    "type": "git",
    "url": "git://github.com/strapi/strapi.git"
  },
  "engines": {
<<<<<<< HEAD
    "node": ">= 10.0.0",
    "npm": ">= 6.0.0"
=======
    "node": ">=10.0.0",
    "npm": ">=6.0.0"
>>>>>>> da5d02fb
  },
  "license": "MIT",
  "gitHead": "c85658a19b8fef0f3164c19693a45db305dc07a9"
}<|MERGE_RESOLUTION|>--- conflicted
+++ resolved
@@ -1,10 +1,6 @@
 {
   "name": "strapi-plugin-users-permissions",
-<<<<<<< HEAD
-  "version": "3.0.0-beta.11",
-=======
   "version": "3.0.0-beta.13",
->>>>>>> da5d02fb
   "description": "Protect your API with a full-authentication process based on JWT",
   "strapi": {
     "name": "Roles & Permissions",
@@ -35,13 +31,8 @@
     "reactstrap": "^5.0.0",
     "redux-saga": "^0.16.0",
     "request": "^2.83.0",
-<<<<<<< HEAD
-    "strapi-helper-plugin": "3.0.0-beta.11",
-    "strapi-utils": "3.0.0-beta.11",
-=======
     "strapi-helper-plugin": "3.0.0-beta.13",
     "strapi-utils": "3.0.0-beta.13",
->>>>>>> da5d02fb
     "uuid": "^3.1.0"
   },
   "devDependencies": {
@@ -64,13 +55,8 @@
     "url": "git://github.com/strapi/strapi.git"
   },
   "engines": {
-<<<<<<< HEAD
-    "node": ">= 10.0.0",
-    "npm": ">= 6.0.0"
-=======
     "node": ">=10.0.0",
     "npm": ">=6.0.0"
->>>>>>> da5d02fb
   },
   "license": "MIT",
   "gitHead": "c85658a19b8fef0f3164c19693a45db305dc07a9"
