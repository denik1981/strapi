{
  "name": "strapi-plugin-users-permissions",
  "version": "3.0.0-alpha.26",
  "description": "Protect your API with a full-authentication process based on JWT",
  "strapi": {
    "name": "Roles & Permissions",
    "icon": "users",
    "description": "users-permissions.plugin.description"
  },
  "scripts": {
    "analyze:clean": "rimraf stats.json",
    "preanalyze": "npm run analyze:clean",
    "analyze": "node ./node_modules/strapi-helper-plugin/lib/internals/scripts/analyze.js",
    "prebuild": "npm run build:clean",
    "build": "rollup -c",
    "build:watch": "rollup -c -w",
    "build:clean": "rimraf admin/dist",
    "prettier": "node ./node_modules/strapi-helper-plugin/node_modules/.bin/prettier --single-quote --trailing-comma es5 --write \"{admin,__{tests,mocks}__}/**/*.js\"",
    "test": "echo \"no tests yet\"",
    "prepublishOnly": "IS_MONOREPO=true npm run build"
  },
  "dependencies": {
    "bcryptjs": "^2.4.3",
    "grant-koa": "^4.2.0",
    "jsonwebtoken": "^8.1.0",
    "koa": "^2.1.0",
    "koa2-ratelimit": "^0.6.1",
    "purest": "^2.0.1",
    "redux-saga": "^0.16.0",
    "request": "^2.83.0",
    "strapi-utils": "3.0.0-alpha.26",
    "uuid": "^3.1.0"
  },
  "peerDependencies": {
    "classnames": "^2.2.6",
    "immutable": "^3.8.2",
    "invariant": "^2.2.1",
    "lodash": "^4.17.11",
    "react": "^16.0.0",
    "reactstrap": "^5.0.0",
    "react-dom": "^16.0.0",
    "react-intl": "^2.8.0",
    "react-redux": "^7.0.2",
    "redux-saga": "^0.16.0",
    "react-router": "^5.0.0",
    "react-router-dom": "^5.0.0",
    "react-transition-group": "^2.5.0",
    "strapi-helper-plugin": "^3.0.0-alpha.25.2"
  },
  "devDependencies": {
<<<<<<< HEAD
    "@babel/core": "^7.4.3",
    "@babel/plugin-external-helpers": "^7.2.0",
    "@babel/plugin-proposal-class-properties": "^7.4.0",
    "@babel/plugin-syntax-dynamic-import": "^7.2.0",
    "@babel/preset-env": "^7.4.3",
    "@babel/preset-react": "^7.0.0",
    "autoprefixer": "^9.5.1",
    "node-sass": "^4.11.0",
    "postcss-smart-import": "^0.7.6",
    "precss": "^4.0.0",
    "rimraf": "^2.6.3",
    "rollup": "^1.10.0",
    "rollup-plugin-babel": "^4.3.2",
    "rollup-plugin-commonjs": "^9.3.4",
    "rollup-plugin-image": "^1.0.2",
    "rollup-plugin-json": "^4.0.0",
    "rollup-plugin-node-resolve": "^4.2.3",
    "rollup-plugin-postcss": "^2.0.3",
    "rollup-plugin-rebase": "^3.1.1",
    "rollup-plugin-sizes": "^0.5.1",
    "rollup-plugin-svg": "^1.0.1",
    "rollup-plugin-terser": "^4.0.4",
    "rollup-plugin-url": "^2.2.1"
=======
    "strapi-helper-plugin": "3.0.0-alpha.26"
>>>>>>> e78f8bbc
  },
  "author": {
    "name": "Strapi team",
    "email": "hi@strapi.io",
    "url": "http://strapi.io"
  },
  "maintainers": [
    {
      "name": "Strapi team",
      "email": "hi@strapi.io",
      "url": "http://strapi.io"
    }
  ],
  "repository": {
    "type": "git",
    "url": "git://github.com/strapi/strapi.git"
  },
  "engines": {
    "node": ">= 10.0.0",
    "npm": ">= 6.0.0"
  },
  "license": "MIT"
}<|MERGE_RESOLUTION|>--- conflicted
+++ resolved
@@ -48,7 +48,6 @@
     "strapi-helper-plugin": "^3.0.0-alpha.25.2"
   },
   "devDependencies": {
-<<<<<<< HEAD
     "@babel/core": "^7.4.3",
     "@babel/plugin-external-helpers": "^7.2.0",
     "@babel/plugin-proposal-class-properties": "^7.4.0",
@@ -72,9 +71,6 @@
     "rollup-plugin-svg": "^1.0.1",
     "rollup-plugin-terser": "^4.0.4",
     "rollup-plugin-url": "^2.2.1"
-=======
-    "strapi-helper-plugin": "3.0.0-alpha.26"
->>>>>>> e78f8bbc
   },
   "author": {
     "name": "Strapi team",
