'use strict';

/**
 * Auth.js controller
 *
 * @description: A set of functions called "actions" for managing `Auth`.
 */

const _ = require('lodash');
const crypto = require('crypto');

module.exports = {
  callback: async (ctx) => {
    const provider = ctx.params.provider || 'local';
    const params = ctx.request.body;

    if (provider === 'local') {
<<<<<<< HEAD
      if (!_.get(strapi.plugins['users-permissions'].config.grant['email'], 'enabled') && !ctx.request.admin) {
=======
      if (!_.get(strapi.plugins['users-permissions'].config.grant[provider], 'enabled') && !ctx.request.admin) {
>>>>>>> 9ddd7f12
        return ctx.badRequest(null, 'This provider is disabled.');
      }

      // The identifier is required.
      if (!params.identifier) {
        return ctx.badRequest(null, ctx.request.admin ? [{ messages: [{ id: 'Auth.form.error.email.provide' }] }] : 'Please provide your username or your e-mail.');
      }

      // The password is required.
      if (!params.password) {
        return ctx.badRequest(null, ctx.request.admin ? [{ messages: [{ id: 'Auth.form.error.password.provide' }] }] : 'Please provide your password.');
      }

      const query = {};

      // Check if the provided identifier is an email or not.
      const isEmail = /^(([^<>()\[\]\\.,;:\s@"]+(\.[^<>()\[\]\\.,;:\s@"]+)*)|(".+"))@((\[[0-9]{1,3}\.[0-9]{1,3}\.[0-9]{1,3}\.[0-9]{1,3}\])|(([a-zA-Z\-0-9]+\.)+[a-zA-Z]{2,}))$/.test(params.identifier);

      // Set the identifier to the appropriate query field.
      if (isEmail) {
        query.email = params.identifier;
      } else {
        query.username = params.identifier;
      }

      // Check if the user exists.
      const user = await strapi.query('user', 'users-permissions').findOne(query);

      if (!user) {
        return ctx.badRequest(null, ctx.request.admin ? [{ messages: [{ id: 'Auth.form.error.invalid' }] }] : 'Identifier or password invalid.');
      }

      // The user never registered with the `local` provider.
      if (!user.password) {
        return ctx.badRequest(null, ctx.request.admin ? [{ messages: [{ id: 'Auth.form.error.password.local' }] }] : 'This user never set a local password, please login thanks to the provider used during account creation.');
      }

      const validPassword = strapi.plugins['users-permissions'].services.user.validatePassword(params.password, user.password);

      if (!validPassword) {
        return ctx.badRequest(null, ctx.request.admin ? [{ messages: [{ id: 'Auth.form.error.invalid' }] }] : 'Identifier or password invalid.');
      } else {
        ctx.send({
          jwt: strapi.plugins['users-permissions'].services.jwt.issue(user),
          user: _.omit(user.toJSON ? user.toJSON() : user, ['password', 'resetPasswordToken'])
        });
      }
    } else {
      // Connect the user thanks to the third-party provider.
<<<<<<< HEAD
      const [user, error] = await strapi.plugins['users-permissions'].services.providers.connect(provider, access_token);
=======
      const [user, error] = await strapi.plugins['users-permissions'].services.providers.connect(provider, ctx.query);
>>>>>>> 9ddd7f12

      if (error) {
        return ctx.badRequest(null, (error === 'array') ? (ctx.request.admin ? error[0] : error[1]) : error);
      }

      ctx.send({
        jwt: strapi.plugins['users-permissions'].services.jwt.issue(user),
        user: _.omit(user.toJSON ? user.toJSON() : user, ['password', 'resetPasswordToken'])
      });
    }
  },

  changePassword: async (ctx) => {
    const params = _.assign({}, ctx.request.body, ctx.params);

    if (params.password && params.passwordConfirmation && params.password === params.passwordConfirmation && params.code) {
      const user = await strapi.query('user', 'users-permissions').findOne({ resetPasswordToken: params.code });

      if (!user) {
        return ctx.badRequest(null, ctx.request.admin ? [{ messages: [{ id: 'Auth.form.error.code.provide' }] }] : 'Incorrect code provided.');
      }

      // Delete the current code
      user.resetPasswordToken = null;

      user.password =  await strapi.plugins['users-permissions'].services.user.hashPassword(params);

      // Update the user.
      await strapi.query('user', 'users-permissions').update(user);

      ctx.send({
        jwt: strapi.plugins['users-permissions'].services.jwt.issue(user),
        user: _.omit(user.toJSON ? user.toJSON() : user, ['password', 'resetPasswordToken'])
      });
    } else if (params.password && params.passwordConfirmation && params.password !== params.passwordConfirmation) {
      return ctx.badRequest(null, ctx.request.admin ? [{ messages: [{ id: 'Auth.form.error.password.matching' }] }] : 'Passwords do not match.');
    } else {
      return ctx.badRequest(null, ctx.request.admin ? [{ messages: [{ id: 'Auth.form.error.params.provide' }] }] : 'Incorrect params provided.');
    }
  },

  forgotPassword: async (ctx) => {
    const { email, url } = ctx.request.body;

    // Find the user user thanks to his email.
    const user = await strapi.query('user', 'users-permissions').findOne({ email });

    // User not found.
    if (!user) {
      return ctx.badRequest(null, ctx.request.admin ? [{ messages: [{ id: 'Auth.form.error.user.not-exist' }] }] : 'This email does not exist.');
    }

    // Generate random token.
    const resetPasswordToken = crypto.randomBytes(64).toString('hex');

    // Set the property code.
    user.resetPasswordToken = resetPasswordToken;

    const settings = strapi.plugins['users-permissions'].config.email['reset_password'].options;

    const compiledMessage = _.template(settings.message);
    const message = compiledMessage({
      url,
      user: _.omit(user.toJSON(), ['password', 'resetPasswordToken']),
      token: resetPasswordToken
    });

    const compiledObject = _.template(settings.object);
    const object = compiledObject({
      user: _.omit(user.toJSON(), ['password', 'resetPasswordToken'])
    });

    try {
      // Send an email to the user.
      await strapi.plugins['email'].services.email.send({
        to: user.email,
        from: (settings.from.email || settings.from.email) ? `"${settings.from.name}" <${settings.from.email}>` : undefined,
<<<<<<< HEAD
        replyTo: settings.response_email,
=======
        replyTo: settings.respond,
>>>>>>> 9ddd7f12
        subject: object,
        text: message,
        html: message
      });
    } catch (err) {
      return ctx.badRequest(null, err);
    }

    // Update the user.
    await strapi.query('user', 'users-permissions').update(user);

    ctx.send({ ok: true });
  },

  register: async (ctx) => {
    if (!strapi.plugins['users-permissions'].config.advanced.allow_register) {
      return ctx.badRequest(null, ctx.request.admin ? [{ messages: [{ id: 'Auth.advanced.allow_register' }] }] : 'Register action is actualy not available.');
    }

    const params = _.assign(ctx.request.body, {
      provider: 'local'
    });

    // Password is required.
    if (!params.password) {
      return ctx.badRequest(null, ctx.request.admin ? [{ messages: [{ id: 'Auth.form.error.password.provide' }] }] : 'Please provide your password.');
    }

    // Throw an error if the password selected by the user
    // contains more than two times the symbol '$'.
    if (strapi.plugins['users-permissions'].services.user.isHashed(params.password)) {
      return ctx.badRequest(null, ctx.request.admin ? [{ messages: [{ id: 'Auth.form.error.password.format' }] }] : 'Your password cannot contain more than three times the symbol `$`.');
    }

    // First, check if the user is the first one to register as admin.
    const adminUsers = await strapi.query('user', 'users-permissions').find(strapi.utils.models.convertParams('user', { role: '0' }));

    // Check if the user is the first to register
    if (adminUsers.length === 0) {
      params.role = '0';
    } else {
      params.role = '1';
    }

    params.password = await strapi.plugins['users-permissions'].services.user.hashPassword(params);

    const user = await strapi.query('user', 'users-permissions').findOne({
      email: params.email
    });

    if (user && user.provider === params.provider) {
      return ctx.badRequest(null, ctx.request.admin ? [{ messages: [{ id: 'Auth.form.error.email.taken' }] }] : 'Email is already taken.');
    }

    if (user && user.provider !== params.provider && strapi.plugins['users-permissions'].config.advanced.unique_email) {
      return ctx.badRequest(null, ctx.request.admin ? [{ messages: [{ id: 'Auth.form.error.email.taken' }] }] : 'Email is already taken.');
    }

    try {
      const user = await strapi.query('user', 'users-permissions').create(params);

      ctx.send({
        jwt: strapi.plugins['users-permissions'].services.jwt.issue(user),
        user: _.omit(user.toJSON ? user.toJSON() : user, ['password', 'resetPasswordToken'])
      });

    } catch(err) {
      const adminError = _.includes(err.message, 'username') ? 'Auth.form.error.username.taken' : 'Auth.form.error.email.taken';

      ctx.badRequest(null, ctx.request.admin ? [{ messages: [{ id: adminError }] }] : err.message);
    }
  }
};<|MERGE_RESOLUTION|>--- conflicted
+++ resolved
@@ -15,11 +15,7 @@
     const params = ctx.request.body;
 
     if (provider === 'local') {
-<<<<<<< HEAD
       if (!_.get(strapi.plugins['users-permissions'].config.grant['email'], 'enabled') && !ctx.request.admin) {
-=======
-      if (!_.get(strapi.plugins['users-permissions'].config.grant[provider], 'enabled') && !ctx.request.admin) {
->>>>>>> 9ddd7f12
         return ctx.badRequest(null, 'This provider is disabled.');
       }
 
@@ -69,11 +65,7 @@
       }
     } else {
       // Connect the user thanks to the third-party provider.
-<<<<<<< HEAD
-      const [user, error] = await strapi.plugins['users-permissions'].services.providers.connect(provider, access_token);
-=======
       const [user, error] = await strapi.plugins['users-permissions'].services.providers.connect(provider, ctx.query);
->>>>>>> 9ddd7f12
 
       if (error) {
         return ctx.badRequest(null, (error === 'array') ? (ctx.request.admin ? error[0] : error[1]) : error);
@@ -151,11 +143,7 @@
       await strapi.plugins['email'].services.email.send({
         to: user.email,
         from: (settings.from.email || settings.from.email) ? `"${settings.from.name}" <${settings.from.email}>` : undefined,
-<<<<<<< HEAD
         replyTo: settings.response_email,
-=======
-        replyTo: settings.respond,
->>>>>>> 9ddd7f12
         subject: object,
         text: message,
         html: message
