/**
 *
 * EditPage
 *
 */

import React from 'react';
import PropTypes from 'prop-types';
import { connect } from 'react-redux';
import { createStructuredSelector } from 'reselect';
import { bindActionCreators, compose } from 'redux';
import { FormattedMessage } from 'react-intl';
import { findIndex, get, isEmpty, isEqual, size } from 'lodash';
import cn from 'classnames';
import pluginId from 'pluginId';

// Design
import BackHeader from 'components/BackHeader';
import Input from 'components/InputsIndex';
import LoadingIndicator from 'components/LoadingIndicator';
import LoadingIndicatorPage from 'components/LoadingIndicatorPage';
import PluginHeader from 'components/PluginHeader';

<<<<<<< HEAD
=======
import InputSearch from '../../components/InputSearchContainer';
import Plugins from '../../components/Plugins';
import Policies from '../../components/Policies';
import pluginId from '../../pluginId';

>>>>>>> b4fd2f4b
// Actions
import {
  addUser,
  getPermissions,
  getPolicies,
  getRole,
  getUser,
  onCancel,
  onChangeInput,
  onClickAdd,
  onClickDelete,
  selectAllActions,
  setActionType,
  setErrors,
  setForm,
  setInputPoliciesPath,
  setRoleId,
  setShouldDisplayPolicieshint,
  submit,
  resetProps,
  resetShouldDisplayPoliciesHint,
} from './actions';

// Selectors
import makeSelectEditPage from './selectors';

import reducer from './reducer';
import saga from './saga';

import styles from './styles.scss';

export class EditPage extends React.Component { // eslint-disable-line react/prefer-stateless-function
  getChildContext = () => (
    {
      onChange: this.props.onChangeInput,
      selectAllActions: this.props.selectAllActions,
      setInputPoliciesPath: this.props.setInputPoliciesPath,
      setShouldDisplayPolicieshint: this.props.setShouldDisplayPolicieshint,
      resetShouldDisplayPoliciesHint: this.props.resetShouldDisplayPoliciesHint,
    }
  );

  componentDidMount() {
    this.props.setActionType(this.props.match.params.actionType);
    this.props.getPolicies();

    if (this.props.match.params.actionType === 'create') {
      // Set reducer modifiedData
      this.props.setForm();
      // Get the available permissions
      this.props.getPermissions();
    } else {
      this.props.setRoleId(this.props.match.params.id);
      this.props.getRole(this.props.match.params.id);
    }
  }

  componentWillReceiveProps(nextProps) {
    // Redirect user to HomePage if submit ok
    if (nextProps.editPage.didSubmit !== this.props.editPage.didSubmit) {
      this.props.history.push('/plugins/users-permissions/roles');
    }
  }

  componentWillUnmount() {
    // Empty formErrors
    this.props.setErrors([]);
    // Empty modifiedData so prev values aren't displayed when loading
    this.props.resetProps();
    this.props.resetShouldDisplayPoliciesHint();
  }

  handleSubmit = () => {
    // Check if the name field is filled
    if (isEmpty(get(this.props.editPage, ['modifiedData', 'name']))) {
      return this.props.setErrors([{ name: 'name', errors: [{ id: 'users-permissions.EditPage.form.roles.name.error' }] }]);
    }

    this.props.submit(this.context);
  }

  showLoaderForm = () => {
    const { editPage: { modifiedData }, match: { params: { actionType } } } = this.props;

    return actionType !== 'create' && isEmpty(modifiedData);
  }

  showLoaderPermissions = () => {
    const { editPage: { modifiedData } } = this.props;

    return isEmpty(get(modifiedData, ['permissions']));
  }

  renderFirstBlock = () => (
    <React.Fragment>
      <div className="col-md-6">
        <div className="row">
          <Input
            autoFocus
            customBootstrapClass="col-md-12"
            errors={get(this.props.editPage, ['formErrors', findIndex(this.props.editPage.formErrors, ['name', 'name']), 'errors'])}
            didCheckErrors={this.props.editPage.didCheckErrors}
            label={{ id: 'users-permissions.EditPage.form.roles.label.name' }}
            name="name"
            onChange={this.props.onChangeInput}
            type="text"
            validations={{ required: true }}
            value={get(this.props.editPage, ['modifiedData', 'name'])}
          />
        </div>
        <div className="row">
          <Input
            customBootstrapClass="col-md-12"
            label={{ id: 'users-permissions.EditPage.form.roles.label.description' }}
            name="description"
            onChange={this.props.onChangeInput}
            type="textarea"
            validations={{ required: true }}
            value={get(this.props.editPage, ['modifiedData', 'description'])}
          />
        </div>
      </div>
      <InputSearch
        addUser={this.props.addUser}
        didDeleteUser={this.props.editPage.didDeleteUser}
        didFetchUsers={this.props.editPage.didFetchUsers}
        didGetUsers={this.props.editPage.didGetUsers}
        getUser={this.props.getUser}
        label={{
          id: 'users-permissions.EditPage.form.roles.label.users',
          params: {
            number: size(get(this.props.editPage, ['modifiedData', 'users'])),
          },
        }}
        onClickAdd={() => {
          this.context.emitEvent('didAssociateUserToRole');
          this.props.onClickAdd();
        }}
        onClickDelete={this.props.onClickDelete}
        name="users"
        type="text"
        users={get(this.props.editPage, 'users')}
        validations={{ required: true }}
        values={get(this.props.editPage, ['modifiedData', 'users'])}
      />
      <div className="col-md-12">
        <div className={styles.separator} />
      </div>
    </React.Fragment>
  )

  render() {
    const pluginHeaderTitle = this.props.match.params.actionType === 'create' ?
      'users-permissions.EditPage.header.title.create'
      : 'users-permissions.EditPage.header.title';
    const pluginHeaderDescription = this.props.match.params.actionType === 'create' ?
      'users-permissions.EditPage.header.description.create'
      : 'users-permissions.EditPage.header.description';
    const pluginHeaderActions = [
      {
        label: 'users-permissions.EditPage.cancel',
        kind: 'secondary',
        onClick: this.props.onCancel,
        type: 'button',
      },
      {
        kind: 'primary',
        label: 'users-permissions.EditPage.submit',
        onClick: this.handleSubmit,
        type: 'submit',
        disabled: isEqual(this.props.editPage.modifiedData, this.props.editPage.initialData),
      },
    ];
 
    if (this.showLoaderForm()) {
      return <LoadingIndicatorPage />;
    }

    return (
      <div>
        <BackHeader onClick={() => this.props.history.goBack()} />
        <div className={cn('container-fluid', styles.containerFluid)}>
          <PluginHeader
            title={{
              id: pluginHeaderTitle,
              values: {
                name: get(this.props.editPage.initialData, 'name'),
              },
            }}
            description={{
              id: pluginHeaderDescription,
              values: {
                description: get(this.props.editPage.initialData, 'description') || '',
              },
            }}
            actions={pluginHeaderActions}
          />
          <div className={cn('row', styles.container)}>
            <div className="col-md-12">
              <div className={styles.main_wrapper}>
                <div className={styles.titleContainer}>
                  <FormattedMessage id="users-permissions.EditPage.form.roles" />
                </div>
                <form className={styles.form}>
                  <div className="row">
                    {this.showLoaderForm() ? (
                      <div className={styles.loaderWrapper}><LoadingIndicator /></div>
                    ) : this.renderFirstBlock()}
                  </div>
                  <div className="row" style={{ marginRight: '-30px'}}>
                    {this.showLoaderPermissions() && (
                      <div className={styles.loaderWrapper} style={{ minHeight: '400px' }}>
                        <LoadingIndicator />
                      </div>
                    )}
                    {!this.showLoaderPermissions() && (
                      <Plugins
                        plugins={get(this.props.editPage, ['modifiedData', 'permissions'])}
                      />
                    )}
                    <Policies
                      shouldDisplayPoliciesHint={this.props.editPage.shouldDisplayPoliciesHint}
                      inputSelectName={this.props.editPage.inputPoliciesPath}
                      routes={this.props.editPage.routes}
                      selectOptions={this.props.editPage.policies}
                      values={this.props.editPage.modifiedData}
                    />
                  </div>
                </form>
              </div>
            </div>
          </div>
        </div>
      </div>
    );
  }
}

EditPage.childContextTypes = {
  onChange: PropTypes.func.isRequired,
  selectAllActions: PropTypes.func.isRequired,
  setInputPoliciesPath: PropTypes.func.isRequired,
  setShouldDisplayPolicieshint: PropTypes.func.isRequired,
  resetShouldDisplayPoliciesHint: PropTypes.func.isRequired,
};

EditPage.contextTypes = {
  emitEvent: PropTypes.func,
};

EditPage.propTypes = {
  addUser: PropTypes.func.isRequired,
  editPage: PropTypes.object.isRequired,
  getPermissions: PropTypes.func.isRequired,
  getPolicies: PropTypes.func.isRequired,
  getRole: PropTypes.func.isRequired,
  getUser: PropTypes.func.isRequired,
  history: PropTypes.object.isRequired,
  match: PropTypes.object.isRequired,
  onCancel: PropTypes.func.isRequired,
  onChangeInput: PropTypes.func.isRequired,
  onClickAdd: PropTypes.func.isRequired,
  onClickDelete: PropTypes.func.isRequired,
  resetProps: PropTypes.func.isRequired,
  resetShouldDisplayPoliciesHint: PropTypes.func.isRequired,
  selectAllActions: PropTypes.func.isRequired,
  setActionType: PropTypes.func.isRequired,
  setErrors: PropTypes.func.isRequired,
  setForm: PropTypes.func.isRequired,
  setInputPoliciesPath: PropTypes.func.isRequired,
  setRoleId: PropTypes.func.isRequired,
  setShouldDisplayPolicieshint: PropTypes.func.isRequired,
  submit: PropTypes.func.isRequired,
};

const mapStateToProps = createStructuredSelector({
  editPage: makeSelectEditPage(),
});

function mapDispatchToProps(dispatch) {
  return bindActionCreators(
    {
      addUser,
      getPermissions,
      getPolicies,
      getRole,
      getUser,
      onCancel,
      onChangeInput,
      onClickAdd,
      onClickDelete,
      selectAllActions,
      setActionType,
      setErrors,
      setForm,
      setInputPoliciesPath,
      setRoleId,
      setShouldDisplayPolicieshint,
      submit,
      resetProps,
      resetShouldDisplayPoliciesHint,
    },
    dispatch,
  );
}

const withConnect = connect(mapStateToProps, mapDispatchToProps);
const withReducer = strapi.injectReducer({ key: 'editPage', reducer, pluginId });
const withSaga = strapi.injectSaga({ key: 'editPage', saga, pluginId });

export default compose(
  withReducer,
  withSaga,
  withConnect,
)(EditPage);<|MERGE_RESOLUTION|>--- conflicted
+++ resolved
@@ -12,7 +12,6 @@
 import { FormattedMessage } from 'react-intl';
 import { findIndex, get, isEmpty, isEqual, size } from 'lodash';
 import cn from 'classnames';
-import pluginId from 'pluginId';
 
 // Design
 import BackHeader from 'components/BackHeader';
@@ -21,14 +20,11 @@
 import LoadingIndicatorPage from 'components/LoadingIndicatorPage';
 import PluginHeader from 'components/PluginHeader';
 
-<<<<<<< HEAD
-=======
 import InputSearch from '../../components/InputSearchContainer';
 import Plugins from '../../components/Plugins';
 import Policies from '../../components/Policies';
 import pluginId from '../../pluginId';
 
->>>>>>> b4fd2f4b
 // Actions
 import {
   addUser,
