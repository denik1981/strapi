--- conflicted
+++ resolved
@@ -24,17 +24,10 @@
   dataToDelete: Map({}),
   dataToEdit: '',
   deleteEndPoint: '',
-<<<<<<< HEAD
   initialData: Map({}),
   modifiedData: Map({}),
   showButtons: false,
   didDeleteData: false,
-=======
-  didCheckErrors: false,
-  formErrors: List([]),
-  initialData: fromJS({}),
-  modifiedData: fromJS({}),
->>>>>>> 27e448d5
 });
 
 function homePageReducer(state = initialState, action) {
