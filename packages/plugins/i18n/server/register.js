'use strict';

const _ = require('lodash');
// const { PUBLISHED_AT_ATTRIBUTE } = require('@strapi/utils').contentTypes.constants;

const validateLocaleCreation = require('./controllers/validate-locale-creation');

const { getService } = require('./utils');
// const fieldMigration = require('./migrations/field');
// const enableContentTypeMigration = require('./migrations/content-type/enable');
// const disableContentTypeMigration = require('./migrations/content-type/disable');

module.exports = strapi => {
  const contentTypeService = getService('content-types');
  const coreApiService = getService('core-api');

  // _.set(strapi.plugins.i18n.config, 'schema.graphql', {});

  Object.values(strapi.contentTypes).forEach(contentType => {
    if (contentTypeService.isLocalizedContentType(contentType)) {
      const { attributes } = contentType;

      _.set(attributes, 'localizations', {
        writable: true,
        private: false,
        configurable: false,
        visible: false,
        type: 'relation',
        relation: 'oneToMany',
        target: contentType.uid,
        // populate: ['_id', 'id', 'locale', PUBLISHED_AT_ATTRIBUTE],
      });

      _.set(attributes, 'locale', {
        writable: true,
        private: false,
        configurable: false,
        visible: false,
        type: 'string',
      });

      coreApiService.addCreateLocalizationAction(contentType);
      // coreApiService.addGraphqlLocalizationAction(contentType); // TODO: to implement
    }
  });

<<<<<<< HEAD
  if (strapi.plugin('graphql')) {
    require('./graphql')({ strapi }).register();
  }
=======
  strapi.server.router.use('/content-manager/collection-types/:model', (ctx, next) => {
    if (ctx.method === 'POST') {
      return validateLocaleCreation(ctx, next);
    }

    return next();
  });

  strapi.server.router.use('/content-manager/single-types/:model', (ctx, next) => {
    if (ctx.method === 'PUT') {
      return validateLocaleCreation(ctx, next);
    }

    return next();
  });
>>>>>>> 2d0f6af9

  // TODO: to implement
  // strapi.db.migrations.register(fieldMigration);
  // strapi.db.migrations.register(enableContentTypeMigration);
  // strapi.db.migrations.register(disableContentTypeMigration);
};<|MERGE_RESOLUTION|>--- conflicted
+++ resolved
@@ -44,11 +44,6 @@
     }
   });
 
-<<<<<<< HEAD
-  if (strapi.plugin('graphql')) {
-    require('./graphql')({ strapi }).register();
-  }
-=======
   strapi.server.router.use('/content-manager/collection-types/:model', (ctx, next) => {
     if (ctx.method === 'POST') {
       return validateLocaleCreation(ctx, next);
@@ -64,7 +59,10 @@
 
     return next();
   });
->>>>>>> 2d0f6af9
+
+  if (strapi.plugin('graphql')) {
+    require('./graphql')({ strapi }).register();
+  }
 
   // TODO: to implement
   // strapi.db.migrations.register(fieldMigration);
