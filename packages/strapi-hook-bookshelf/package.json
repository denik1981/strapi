--- conflicted
+++ resolved
@@ -1,10 +1,6 @@
 {
   "name": "strapi-hook-bookshelf",
-<<<<<<< HEAD
-  "version": "3.0.0-alpha.16",
-=======
   "version": "3.0.0-alpha.18",
->>>>>>> 5a54581b
   "description": "Bookshelf hook for the Strapi framework",
   "homepage": "http://strapi.io",
   "keywords": [
@@ -25,13 +21,8 @@
     "lodash": "^4.17.5",
     "pluralize": "^6.0.0",
     "rimraf": "^2.6.2",
-<<<<<<< HEAD
-    "strapi-hook-knex": "3.0.0-alpha.16",
-    "strapi-utils": "3.0.0-alpha.16"
-=======
     "strapi-hook-knex": "3.0.0-alpha.18",
     "strapi-utils": "3.0.0-alpha.18"
->>>>>>> 5a54581b
   },
   "strapi": {
     "dependencies": [
