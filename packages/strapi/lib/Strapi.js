'use strict';

// Dependencies.
const Koa = require('koa');
const utils = require('./utils');
const http = require('http');
const path = require('path');
const cluster = require('cluster');
<<<<<<< HEAD
const { includes } = require('lodash');
const { logger, models } = require('strapi-utils');
=======
const { includes, get } = require('lodash');
const { logger } = require('strapi-utils');
>>>>>>> 99d03e22
const { nestedConfigurations, appConfigurations, apis, middlewares, hooks } = require('./core');
const initializeMiddlewares = require('./middlewares');
const initializeHooks = require('./hooks');
const { EventEmitter } = require('events');
const stackTrace = require('stack-trace');

/**
 * Construct an Strapi instance.
 *
 * @constructor
 */

class Strapi extends EventEmitter {
  constructor() {
    super();

    this.setMaxListeners(15);

    this.reload = this.reload();

    // Expose `koa`.
    this.app = new Koa();

    // Mount the HTTP server.
    this.server = http.createServer(this.app.callback());

    // Logger.
    this.log = logger;

    // Utils.
    this.utils = {
      models
    };

    // Exclude EventEmitter, Koa and HTTP server to be freezed.
    this.propertiesToNotFreeze = Object.keys(this);

    // Expose `admin`.
    this.admin = {};

    // Expose `plugin`.
    this.plugins = {};

    // Default configurations.
    this.config = {
      launchedAt: Date.now(),
      appPath: process.cwd(),
      host: process.env.HOST || process.env.HOSTNAME || 'localhost',
      port: process.env.PORT || 1337,
      environment: process.env.NODE_ENV || 'development',
      environments: {},
      paths: {
        admin: 'admin',
        api: 'api',
        config: 'config',
        controllers: 'controllers',
        models: 'models',
        plugins: 'plugins',
        policies: 'policies',
        tmp: '.tmp',
        services: 'services',
        static: 'public',
        validators: 'validators',
        views: 'views'
      },
      middleware: {},
      hook: {},
      functions: {},
      routes: {}
    };

    // Bind context functions.
    this.loadFile = utils.loadFile.bind(this);
  }

  async start(config = {}, cb) {
    try {
      // Enhance app.
      await this.enhancer();
      // Load the app.
      await this.load();
      // Run bootstrap function.
      await this.bootstrap();
      // Freeze object.
      await this.freeze();
      // Launch server.
      this.server.listen(config.port || this.config.port, err => {
        if (err) {
          console.log(err);
        }

        this.log.info('Server started in ' + this.config.appPath);
        this.log.info('Your server is running at ' + this.config.url);
        this.log.debug('Time: ' + new Date());
        this.log.debug('Launched in: ' + (Date.now() - this.config.launchedAt) + ' ms');
        this.log.debug('Environment: ' + this.config.environment);
        this.log.debug('Process PID: ' + process.pid);
        this.log.debug(`Version: ${this.config.info.strapi} (node v${this.config.info.node})`);
        this.log.info('To shut down your server, press <CTRL> + C at any time');

        if (cb && typeof cb === 'function') {
          cb();
        }
      });
    } catch (e) {
      this.log.debug(`Server wasn't able to start properly.`);
      this.log.error(e);
      this.stop();
    }
  }

  async enhancer() {
    const connections = {};

    this.server.on('connection', conn => {
      const key = conn.remoteAddress + ':' + conn.remotePort;
      connections[key] = conn;

      conn.on('close', function() {
       delete connections[key];
      });
    });

    this.server.destroy = cb => {
      this.server.close(cb);

      for (let key in connections) {
        connections[key].destroy();
      };
    };
  }

  stop() {
    // Destroy server and available connections.
    this.server.destroy();

    if (cluster.isWorker && process.env.NODE_ENV === 'development' && get(this.config, 'currentEnvironment.server.autoReload') === true) process.send('stop');

    // Kill process.
    process.exit(0);
  }

  async load() {
    strapi.app.use(async (ctx, next) => {
      if (ctx.request.url === '/_health' && ctx.request.method === 'HEAD') {
        ctx.set('strapi', 'You are so French !');
        ctx.set('status', 204);
      } else {
        await next();
      }
    });

    // Create AST.
    await Promise.all([
      nestedConfigurations.call(this),
      apis.call(this),
      middlewares.call(this),
      hooks.call(this)
    ]);

    // Populate AST with configurations.
    await appConfigurations.call(this);

    // Initialize hooks and middlewares.
    await Promise.all([
      initializeMiddlewares.call(this),
      initializeHooks.call(this)
    ]);
  }

  reload() {
    const reload = function() {
      if (cluster.isWorker && process.env.NODE_ENV === 'development' && get(this.config, 'currentEnvironment.server.autoReload') === true) process.send('reload');
    };

    reload.isReloading = false;
    reload.isWatching = true;

    return reload;
  }

  async bootstrap() {
    if (!this.config.functions.bootstrap) {
      return Promise.resolve();
    }

    return new Promise((resolve, reject) => {
      const timeoutMs = this.config.bootstrapTimeout || 3500;
      const timer = setTimeout(() => {
        this.log.warn(`Bootstrap is taking unusually long to execute its callback ${timeoutMs} miliseconds).`);
        this.log.warn('Perhaps you forgot to call it?');
      }, timeoutMs);

      let ranBootstrapFn = false;

      try {
        this.config.functions.bootstrap(err => {
          if (ranBootstrapFn) {
            this.log.error('You called the callback in `strapi.config.boostrap` more than once!');

            return reject();
          }

          ranBootstrapFn = true;
          clearTimeout(timer);

          return resolve(err);
        });
      } catch (e) {
        if (ranBootstrapFn) {
          this.log.error('The bootstrap function threw an error after its callback was called.');

          return reject(e);
        }

        ranBootstrapFn = true;
        clearTimeout(timer);

        return resolve(e);
      }
    });
  }

  async freeze() {
    const propertiesToNotFreeze = this.propertiesToNotFreeze || [];

    // Remove object from tree.
    delete this.propertiesToNotFreeze;

    return Object.keys(this).filter(x => !includes(propertiesToNotFreeze, x)).forEach(key => {
      Object.freeze(this[key]);
    });
  }

  query(entity) {
    if (!entity) {
      return this.log.error(`You can't call the query method without passing the model's name as a first argument.`);
    }

    const model = entity.toLowerCase();

    if (!this.models.hasOwnProperty(model)) {
      return this.log.error(`The model ${model} can't be found.`);
    }

    const connector = this.models[model].orm;

    if (!connector) {
      return this.log.error(`Impossible to determine the use ORM for the model ${model}.`);
    }

    // Get stack trace.
    const stack = stackTrace.get()[1];
    const file = stack.getFileName();
    const method = stack.getFunctionName();

    // Extract plugin path.
    const pluginPath = file.indexOf('strapi-plugin-') !== -1 ?
      file.split(path.sep).filter(x => x.indexOf('strapi-plugin-') !== -1)[0] :
      undefined;

    if (!pluginPath) {
      return this.log.error('Impossible to find the plugin where `strapi.query` has been called.');
    }

    // Get plugin name.
    const pluginName = pluginPath.replace('strapi-plugin-', '').toLowerCase();
    const queries = get(this.plugins, `${pluginName}.config.queries.${connector}`);

    if (!queries) {
      return this.log.error(`There is no query available for the model ${model}.`);
    }

    // Bind queries with the current model to allow the use of `this`.
    const bindQueries = Object.keys(queries).reduce((acc, current) => {
      return acc[current] = queries[current].bind(this.models[model]), acc;
    }, {});

    // Send ORM to the called function.
    bindQueries.orm = connector;

    return bindQueries;
  }
}

module.exports = new Strapi();<|MERGE_RESOLUTION|>--- conflicted
+++ resolved
@@ -6,13 +6,8 @@
 const http = require('http');
 const path = require('path');
 const cluster = require('cluster');
-<<<<<<< HEAD
-const { includes } = require('lodash');
-const { logger, models } = require('strapi-utils');
-=======
 const { includes, get } = require('lodash');
 const { logger } = require('strapi-utils');
->>>>>>> 99d03e22
 const { nestedConfigurations, appConfigurations, apis, middlewares, hooks } = require('./core');
 const initializeMiddlewares = require('./middlewares');
 const initializeHooks = require('./hooks');
