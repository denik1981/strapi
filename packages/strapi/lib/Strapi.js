--- conflicted
+++ resolved
@@ -13,23 +13,8 @@
 const CLITable = require('cli-table3');
 
 const utils = require('./utils');
-<<<<<<< HEAD
 const loadModules = require('./core/load-modules');
 const bootstrap = require('./core/bootstrap');
-const initCoreStore = require('./core/init-core-store');
-=======
-const {
-  loadConfig,
-  loadApis,
-  loadAdmin,
-  loadPlugins,
-  loadMiddlewares,
-  loadHooks,
-  bootstrap,
-  loadExtensions,
-  loadComponents,
-} = require('./core');
->>>>>>> 4a6afb34
 const initializeMiddlewares = require('./middlewares');
 const initializeHooks = require('./hooks');
 const createStrapiFs = require('./core/fs');
