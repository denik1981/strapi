{
  "menu.section.global-settings": "Configuration général",
  "menu.item.general": "Général",
  "menu.item.languages": "Langues",
  "menu.item.advanced": "Avancé",

  "menu.section.environments": "Environnements",
  "menu.item.databases": "Base de donnée",
  "menu.item.security": "Sécurité",
  "menu.item.server": "Serveur",

  "form.general.name": "Général",
  "form.general.description": "Modification des configurations général.",

  "form.general.item.name": "Nom",
  "form.general.item.description": "Description",
  "form.general.item.version": "Version",

  "form.advanced.name": "Anvancé",
  "form.advanced.description": "Modification des configurations avancé.",

  "form.advanced.item.admin": "Url du panel d'administration",
  "form.advanced.item.prefix": "Prefix de l'API",

  "form.security.name": "Sécurité",
  "form.security.description": "Modification des configurations de sécurité.",

  "form.security.item.session": "Session",
  "form.security.item.session.key": "Clé secrète",
  "form.security.item.session.maxAge": "Durée de vie ",

  "form.security.item.xframe": "Xframe",
  "form.security.item.xframe.deny": "DENY",
  "form.security.item.xframe.sameorigin": "SAMEORIGIN",
  "form.security.item.xframe.allow-from": "ALLOW-FROM",

  "form.security.item.xssProtection": "Protection xss",

  "form.security.item.cors": "Cors",
  "form.security.item.cors.origin": "Origin",

  "form.server.name": "Serveur",
  "form.server.description": "Modification des configurations serveur",

  "form.server.item.host": "Host",
  "form.server.item.port": "Port",

<<<<<<< HEAD
  "form.i18n.name": "Langages",
  "form.i18n.description": "Modification des langues.",
=======
  "form.i18n.chose": "Choisissez votre mangue",
>>>>>>> 930b9563

  "request.error.type.string": "Un texte est demandé.",
  "request.error.type.number": "Un nombre est demandé.",
  "request.error.type.boolean": "Un boolean est demandé.",
  "request.error.type.select": "La valeur doit être dans la liste prédéfini.",

  "request.error.validation.required": "Ce champ est obligatoire.",
  "request.error.validation.regex": "La valeur ne correspond pas au format attendu.",
  "request.error.validation.max": "La valeur est trop grande.",
  "request.error.validation.min": "La valeur est trop basse.",
  "request.error.validation.maxLength": "La valeur est trop longue.",
  "request.error.validation.minLength": "La valeur est trop courte.",

  "request.error.config": "Le fichier de configuration n'éxiste pas.",
  "request.error.environment.required": "L'environnement est obligatoire.",
  "request.error.environment.unknow": "L'environnement est inconnu.",
  "request.error.languages.exist": "Cette langue éxiste déjà.",
  "request.error.languages.notExist": "Cette langue n'éxiste pas.",
  "request.error.languages.incorrect": "Cette langue est incorrecte.",

  "list.languages.button.label": "Ajouter une nouvelle langue",
  "list.languages.title.singular": "langage est disponible",
  "list.languages.title.plural": "langages sont disponibles",
  "list.languages.default.languages": "Langue par défault",
  "list.languages.set.languages": "Appliquer par défault",

  "i18n.af": "Afrikaans",
  "i18n.af_NA": "Afrikaans (Namibië)",
  "i18n.af_ZA": "Afrikaans (Suid-Afrika)",
  "i18n.agq": "Aghem",
  "i18n.agq_CM": "Aghem (Kàmàlûŋ)",
  "i18n.ak": "Akan",
  "i18n.ak_GH": "Akan (Gaana)",
  "i18n.am": "አማርኛ",
  "i18n.am_ET": "አማርኛ (ኢትዮጵያ)",
  "i18n.ar": "العربية",
  "i18n.ar_001": "العربية (العالم)",
  "i18n.ar_AE": "العربية (الإمارات العربية المتحدة)",
  "i18n.ar_BH": "العربية (البحرين)",
  "i18n.ar_DZ": "العربية (الجزائر)",
  "i18n.ar_EG": "العربية (مصر)",
  "i18n.ar_IQ": "العربية (العراق)",
  "i18n.ar_JO": "العربية (الأردن)",
  "i18n.ar_KW": "العربية (الكويت)",
  "i18n.ar_LB": "العربية (لبنان)",
  "i18n.ar_LY": "العربية (ليبيا)",
  "i18n.ar_MA": "العربية (المغرب)",
  "i18n.ar_OM": "العربية (عُمان)",
  "i18n.ar_QA": "العربية (قطر)",
  "i18n.ar_SA": "العربية (المملكة العربية السعودية)",
  "i18n.ar_SD": "العربية (السودان)",
  "i18n.ar_SY": "العربية (سوريا)",
  "i18n.ar_TN": "العربية (تونس)",
  "i18n.ar_YE": "العربية (اليمن)",
  "i18n.as": "অসমীয়া",
  "i18n.as_IN": "অসমীয়া (ভাৰত)",
  "i18n.asa": "Kipare",
  "i18n.asa_TZ": "Kipare (Tadhania)",
  "i18n.az": "azərbaycanca",
  "i18n.az_Cyrl": "Азәрбајҹан (kiril)",
  "i18n.az_Cyrl_AZ": "Азәрбајҹан (kiril, Азәрбајҹан)",
  "i18n.az_Latn": "azərbaycanca (latın)",
  "i18n.az_Latn_AZ": "azərbaycanca (latın, Azərbaycan)",
  "i18n.bas": "Ɓàsàa",
  "i18n.bas_CM": "Ɓàsàa (Kàmɛ̀rûn)",
  "i18n.be": "беларуская",
  "i18n.be_BY": "беларуская (Беларусь)",
  "i18n.bem": "Ichibemba",
  "i18n.bem_ZM": "Ichibemba (Zambia)",
  "i18n.bez": "Hibena",
  "i18n.bez_TZ": "Hibena (Hutanzania)",
  "i18n.bg": "български",
  "i18n.bg_BG": "български (България)",
  "i18n.bm": "bamanakan",
  "i18n.bm_ML": "bamanakan (Mali)",
  "i18n.bn": "বাংলা",
  "i18n.bn_BD": "বাংলা (বাংলাদেশ)",
  "i18n.bn_IN": "বাংলা (ভারত)",
  "i18n.bo": "པོད་སྐད་",
  "i18n.bo_CN": "པོད་སྐད་ (རྒྱ་ནག)",
  "i18n.bo_IN": "པོད་སྐད་ (རྒྱ་གར་)",
  "i18n.br": "brezhoneg",
  "i18n.br_FR": "brezhoneg (Frañs)",
  "i18n.brx": "बड़ो",
  "i18n.brx_IN": "बड़ो (भारत)",
  "i18n.bs": "bosanski",
  "i18n.bs_BA": "bosanski (Bosna i Hercegovina)",
  "i18n.ca": "català",
  "i18n.ca_ES": "català (Espanya)",
  "i18n.cgg": "Rukiga",
  "i18n.cgg_UG": "Rukiga (Uganda)",
  "i18n.chr": "ᏣᎳᎩ",
  "i18n.chr_US": "ᏣᎳᎩ (ᎠᎹᏰᏟ)",
  "i18n.cs": "čeština",
  "i18n.cs_CZ": "čeština (Česká republika)",
  "i18n.cy": "Cymraeg",
  "i18n.cy_GB": "Cymraeg (Prydain Fawr)",
  "i18n.da": "dansk",
  "i18n.da_DK": "dansk (Danmark)",
  "i18n.dav": "Kitaita",
  "i18n.dav_KE": "Kitaita (Kenya)",
  "i18n.de": "Deutsch",
  "i18n.de_AT": "Deutsch (Österreich)",
  "i18n.de_BE": "Deutsch (Belgien)",
  "i18n.de_CH": "Deutsch (Schweiz)",
  "i18n.de_DE": "Deutsch (Deutschland)",
  "i18n.de_LI": "Deutsch (Liechtenstein)",
  "i18n.de_LU": "Deutsch (Luxemburg)",
  "i18n.dje": "Zarmaciine",
  "i18n.dje_NE": "Zarmaciine (Nižer)",
  "i18n.dua": "duálá",
  "i18n.dua_CM": "duálá (Cameroun)",
  "i18n.dyo": "joola",
  "i18n.dyo_SN": "joola (Senegal)",
  "i18n.ebu": "Kĩembu",
  "i18n.ebu_KE": "Kĩembu (Kenya)",
  "i18n.ee": "eʋegbe",
  "i18n.ee_GH": "eʋegbe (Ghana nutome)",
  "i18n.ee_TG": "eʋegbe (Togo nutome)",
  "i18n.el": "Ελληνικά",
  "i18n.el_CY": "Ελληνικά (Κύπρος)",
  "i18n.el_GR": "Ελληνικά (Ελλάδα)",
  "i18n.en": "English",
  "i18n.en_AS": "English (American Samoa)",
  "i18n.en_AU": "English (Australia)",
  "i18n.en_BB": "English (Barbados)",
  "i18n.en_BE": "English (Belgium)",
  "i18n.en_BM": "English (Bermuda)",
  "i18n.en_BW": "English (Botswana)",
  "i18n.en_BZ": "English (Belize)",
  "i18n.en_CA": "English (Canada)",
  "i18n.en_GB": "English (United Kingdom)",
  "i18n.en_GU": "English (Guam)",
  "i18n.en_GY": "English (Guyana)",
  "i18n.en_HK": "English (Hong Kong SAR China)",
  "i18n.en_IE": "English (Ireland)",
  "i18n.en_IN": "English (India)",
  "i18n.en_JM": "English (Jamaica)",
  "i18n.en_MH": "English (Marshall Islands)",
  "i18n.en_MP": "English (Northern Mariana Islands)",
  "i18n.en_MT": "English (Malta)",
  "i18n.en_MU": "English (Mauritius)",
  "i18n.en_NA": "English (Namibia)",
  "i18n.en_NZ": "English (New Zealand)",
  "i18n.en_PH": "English (Philippines)",
  "i18n.en_PK": "English (Pakistan)",
  "i18n.en_SG": "English (Singapore)",
  "i18n.en_TT": "English (Trinidad and Tobago)",
  "i18n.en_UM": "English (U.S. Minor Outlying Islands)",
  "i18n.en_US": "English (United States)",
  "i18n.en_US_POSIX": "English (United States, Computer)",
  "i18n.en_VI": "English (U.S. Virgin Islands)",
  "i18n.en_ZA": "English (South Africa)",
  "i18n.en_ZW": "English (Zimbabwe)",
  "i18n.eo": "esperanto",
  "i18n.es": "español",
  "i18n.es_419": "español (Latinoamérica)",
  "i18n.es_AR": "español (Argentina)",
  "i18n.es_BO": "español (Bolivia)",
  "i18n.es_CL": "español (Chile)",
  "i18n.es_CO": "español (Colombia)",
  "i18n.es_CR": "español (Costa Rica)",
  "i18n.es_DO": "español (República Dominicana)",
  "i18n.es_EC": "español (Ecuador)",
  "i18n.es_ES": "español (España)",
  "i18n.es_GQ": "español (Guinea Ecuatorial)",
  "i18n.es_GT": "español (Guatemala)",
  "i18n.es_HN": "español (Honduras)",
  "i18n.es_MX": "español (México)",
  "i18n.es_NI": "español (Nicaragua)",
  "i18n.es_PA": "español (Panamá)",
  "i18n.es_PE": "español (Perú)",
  "i18n.es_PR": "español (Puerto Rico)",
  "i18n.es_PY": "español (Paraguay)",
  "i18n.es_SV": "español (El Salvador)",
  "i18n.es_US": "español (Estados Unidos)",
  "i18n.es_UY": "español (Uruguay)",
  "i18n.es_VE": "español (Venezuela)",
  "i18n.et": "eesti",
  "i18n.et_EE": "eesti (Eesti)",
  "i18n.eu": "euskara",
  "i18n.eu_ES": "euskara (Espainia)",
  "i18n.ewo": "ewondo",
  "i18n.ewo_CM": "ewondo (Kamǝrún)",
  "i18n.fa": "فارسی",
  "i18n.fa_AF": "دری (افغانستان)",
  "i18n.fa_IR": "فارسی (ایران)",
  "i18n.ff": "Pulaar",
  "i18n.ff_SN": "Pulaar (Senegaal)",
  "i18n.fi": "suomi",
  "i18n.fi_FI": "suomi (Suomi)",
  "i18n.fil": "Filipino",
  "i18n.fil_PH": "Filipino (Pilipinas)",
  "i18n.fo": "føroyskt",
  "i18n.fo_FO": "føroyskt (Føroyar)",
  "i18n.fr": "français",
  "i18n.fr_BE": "français (Belgique)",
  "i18n.fr_BF": "français (Burkina Faso)",
  "i18n.fr_BI": "français (Burundi)",
  "i18n.fr_BJ": "français (Bénin)",
  "i18n.fr_BL": "français (Saint-Barthélémy)",
  "i18n.fr_CA": "français (Canada)",
  "i18n.fr_CD": "français (République démocratique du Congo)",
  "i18n.fr_CF": "français (République centrafricaine)",
  "i18n.fr_CG": "français (Congo-Brazzaville)",
  "i18n.fr_CH": "français (Suisse)",
  "i18n.fr_CI": "français (Côte d’Ivoire)",
  "i18n.fr_CM": "français (Cameroun)",
  "i18n.fr_DJ": "français (Djibouti)",
  "i18n.fr_FR": "français (France)",
  "i18n.fr_GA": "français (Gabon)",
  "i18n.fr_GF": "français (Guyane française)",
  "i18n.fr_GN": "français (Guinée)",
  "i18n.fr_GP": "français (Guadeloupe)",
  "i18n.fr_GQ": "français (Guinée équatoriale)",
  "i18n.fr_KM": "français (Comores)",
  "i18n.fr_LU": "français (Luxembourg)",
  "i18n.fr_MC": "français (Monaco)",
  "i18n.fr_MF": "français (Saint-Martin)",
  "i18n.fr_MG": "français (Madagascar)",
  "i18n.fr_ML": "français (Mali)",
  "i18n.fr_MQ": "français (Martinique)",
  "i18n.fr_NE": "français (Niger)",
  "i18n.fr_RE": "français (Réunion)",
  "i18n.fr_RW": "français (Rwanda)",
  "i18n.fr_SN": "français (Sénégal)",
  "i18n.fr_TD": "français (Tchad)",
  "i18n.fr_TG": "français (Togo)",
  "i18n.fr_YT": "français (Mayotte)",
  "i18n.ga": "Gaeilge",
  "i18n.ga_IE": "Gaeilge (Éire)",
  "i18n.gl": "galego",
  "i18n.gl_ES": "galego (España)",
  "i18n.gsw": "Schwiizertüütsch",
  "i18n.gsw_CH": "Schwiizertüütsch (Schwiiz)",
  "i18n.gu": "ગુજરાતી",
  "i18n.gu_IN": "ગુજરાતી (ભારત)",
  "i18n.guz": "Ekegusii",
  "i18n.guz_KE": "Ekegusii (Kenya)",
  "i18n.gv": "Gaelg",
  "i18n.gv_GB": "Gaelg (Rywvaneth Unys)",
  "i18n.ha": "Hausa",
  "i18n.ha_Latn": "Hausa (Latn)",
  "i18n.ha_Latn_GH": "Hausa (Latn, Gana)",
  "i18n.ha_Latn_NE": "Hausa (Latn, Nijar)",
  "i18n.ha_Latn_NG": "Hausa (Latn, Najeriya)",
  "i18n.haw": "ʻŌlelo Hawaiʻi",
  "i18n.haw_US": "ʻŌlelo Hawaiʻi (ʻAmelika Hui Pū ʻIa)",
  "i18n.he": "עברית",
  "i18n.he_IL": "עברית (ישראל)",
  "i18n.hi": "हिन्दी",
  "i18n.hi_IN": "हिन्दी (भारत)",
  "i18n.hr": "hrvatski",
  "i18n.hr_HR": "hrvatski (Hrvatska)",
  "i18n.hu": "magyar",
  "i18n.hu_HU": "magyar (Magyarország)",
  "i18n.hy": "Հայերէն",
  "i18n.hy_AM": "Հայերէն (Հայաստանի Հանրապետութիւն)",
  "i18n.id": "Bahasa Indonesia",
  "i18n.id_ID": "Bahasa Indonesia (Indonesia)",
  "i18n.ig": "Igbo",
  "i18n.ig_NG": "Igbo (Nigeria)",
  "i18n.ii": "ꆈꌠꉙ",
  "i18n.ii_CN": "ꆈꌠꉙ (ꍏꇩ)",
  "i18n.is": "íslenska",
  "i18n.is_IS": "íslenska (Ísland)",
  "i18n.it": "italiano",
  "i18n.it_CH": "italiano (Svizzera)",
  "i18n.it_IT": "italiano (Italia)",
  "i18n.ja": "日本語",
  "i18n.ja_JP": "日本語(日本)",
  "i18n.jmc": "Kimachame",
  "i18n.jmc_TZ": "Kimachame (Tanzania)",
  "i18n.ka": "ქართული",
  "i18n.ka_GE": "ქართული (საქართველო)",
  "i18n.kab": "Taqbaylit",
  "i18n.kab_DZ": "Taqbaylit (Lezzayer)",
  "i18n.kam": "Kikamba",
  "i18n.kam_KE": "Kikamba (Kenya)",
  "i18n.kde": "Chimakonde",
  "i18n.kde_TZ": "Chimakonde (Tanzania)",
  "i18n.kea": "kabuverdianu",
  "i18n.kea_CV": "kabuverdianu (Kabu Verdi)",
  "i18n.khq": "Koyra ciini",
  "i18n.khq_ML": "Koyra ciini (Maali)",
  "i18n.ki": "Gikuyu",
  "i18n.ki_KE": "Gikuyu (Kenya)",
  "i18n.kk": "қазақ тілі",
  "i18n.kk_Cyrl": "қазақ тілі (кириллица)",
  "i18n.kk_Cyrl_KZ": "қазақ тілі (кириллица, Қазақстан)",
  "i18n.kl": "kalaallisut",
  "i18n.kl_GL": "kalaallisut (Kalaallit Nunaat)",
  "i18n.kln": "Kalenjin",
  "i18n.kln_KE": "Kalenjin (Emetab Kenya)",
  "i18n.km": "ភាសាខ្មែរ",
  "i18n.km_KH": "ភាសាខ្មែរ (កម្ពុជា)",
  "i18n.kn": "ಕನ್ನಡ",
  "i18n.kn_IN": "ಕನ್ನಡ (ಭಾರತ)",
  "i18n.ko": "한국어",
  "i18n.ko_KR": "한국어(대한민국)",
  "i18n.kok": "कोंकणी",
  "i18n.kok_IN": "कोंकणी (भारत)",
  "i18n.ksb": "Kishambaa",
  "i18n.ksb_TZ": "Kishambaa (Tanzania)",
  "i18n.ksf": "rikpa",
  "i18n.ksf_CM": "rikpa (kamɛrún)",
  "i18n.kw": "kernewek",
  "i18n.kw_GB": "kernewek (Rywvaneth Unys)",
  "i18n.lag": "Kɨlaangi",
  "i18n.lag_TZ": "Kɨlaangi (Taansanía)",
  "i18n.lg": "Luganda",
  "i18n.lg_UG": "Luganda (Yuganda)",
  "i18n.ln": "lingála",
  "i18n.ln_CD": "lingála (Repibiki demokratiki ya Kongó)",
  "i18n.ln_CG": "lingála (Kongo)",
  "i18n.lt": "lietuvių",
  "i18n.lt_LT": "lietuvių (Lietuva)",
  "i18n.lu": "Tshiluba",
  "i18n.lu_CD": "Tshiluba (Ditunga wa Kongu)",
  "i18n.luo": "Dholuo",
  "i18n.luo_KE": "Dholuo (Kenya)",
  "i18n.luy": "Luluhia",
  "i18n.luy_KE": "Luluhia (Kenya)",
  "i18n.lv": "latviešu",
  "i18n.lv_LV": "latviešu (Latvija)",
  "i18n.mas": "Maa",
  "i18n.mas_KE": "Maa (Kenya)",
  "i18n.mas_TZ": "Maa (Tansania)",
  "i18n.mer": "Kĩmĩrũ",
  "i18n.mer_KE": "Kĩmĩrũ (Kenya)",
  "i18n.mfe": "kreol morisien",
  "i18n.mfe_MU": "kreol morisien (Moris)",
  "i18n.mg": "Malagasy",
  "i18n.mg_MG": "Malagasy (Madagasikara)",
  "i18n.mgh": "Makua",
  "i18n.mgh_MZ": "Makua (Umozambiki)",
  "i18n.mk": "македонски",
  "i18n.mk_MK": "македонски (Македонија)",
  "i18n.ml": "മലയാളം",
  "i18n.ml_IN": "മലയാളം (ഇന്ത്യ)",
  "i18n.mr": "मराठी",
  "i18n.mr_IN": "मराठी (भारत)",
  "i18n.ms": "Bahasa Melayu",
  "i18n.ms_BN": "Bahasa Melayu (Brunei)",
  "i18n.ms_MY": "Bahasa Melayu (Malaysia)",
  "i18n.mt": "Malti",
  "i18n.mt_MT": "Malti (Malta)",
  "i18n.mua": "MUNDAŊ",
  "i18n.mua_CM": "MUNDAŊ (kameruŋ)",
  "i18n.my": "ဗမာ",
  "i18n.my_MM": "ဗမာ (မြန်မာ)",
  "i18n.naq": "Khoekhoegowab",
  "i18n.naq_NA": "Khoekhoegowab (Namibiab)",
  "i18n.nb": "norsk bokmål",
  "i18n.nb_NO": "norsk bokmål (Norge)",
  "i18n.nd": "isiNdebele",
  "i18n.nd_ZW": "isiNdebele (Zimbabwe)",
  "i18n.ne": "नेपाली",
  "i18n.ne_IN": "नेपाली (भारत)",
  "i18n.ne_NP": "नेपाली (नेपाल)",
  "i18n.nl": "Nederlands",
  "i18n.nl_AW": "Nederlands (Aruba)",
  "i18n.nl_BE": "Nederlands (België)",
  "i18n.nl_CW": "Nederlands (Curaçao)",
  "i18n.nl_NL": "Nederlands (Nederland)",
  "i18n.nl_SX": "Nederlands (Sint Maarten)",
  "i18n.nmg": "nmg",
  "i18n.nmg_CM": "nmg (Kamerun)",
  "i18n.nn": "nynorsk",
  "i18n.nn_NO": "nynorsk (Noreg)",
  "i18n.nus": "Thok Nath",
  "i18n.nus_SD": "Thok Nath (Sudan)",
  "i18n.nyn": "Runyankore",
  "i18n.nyn_UG": "Runyankore (Uganda)",
  "i18n.om": "Oromoo",
  "i18n.om_ET": "Oromoo (Itoophiyaa)",
  "i18n.om_KE": "Oromoo (Keeniyaa)",
  "i18n.or": "ଓଡ଼ିଆ",
  "i18n.or_IN": "ଓଡ଼ିଆ (ଭାରତ)",
  "i18n.pa": "ਪੰਜਾਬੀ",
  "i18n.pa_Arab": "پنجاب (العربية)",
  "i18n.pa_Arab_PK": "پنجاب (العربية, پکستان)",
  "i18n.pa_Guru": "ਪੰਜਾਬੀ (Guru)",
  "i18n.pa_Guru_IN": "ਪੰਜਾਬੀ (Guru, ਭਾਰਤ)",
  "i18n.pl": "polski",
  "i18n.pl_PL": "polski (Polska)",
  "i18n.ps": "پښتو",
  "i18n.ps_AF": "پښتو (افغانستان)",
  "i18n.pt": "português",
  "i18n.pt_AO": "português (Angola)",
  "i18n.pt_BR": "português (Brasil)",
  "i18n.pt_GW": "português (Guiné Bissau)",
  "i18n.pt_MZ": "português (Moçambique)",
  "i18n.pt_PT": "português (Portugal)",
  "i18n.pt_ST": "português (São Tomé e Príncipe)",
  "i18n.rm": "rumantsch",
  "i18n.rm_CH": "rumantsch (Svizra)",
  "i18n.rn": "Ikirundi",
  "i18n.rn_BI": "Ikirundi (Uburundi)",
  "i18n.ro": "română",
  "i18n.ro_MD": "română (Republica Moldova)",
  "i18n.ro_RO": "română (România)",
  "i18n.rof": "Kihorombo",
  "i18n.rof_TZ": "Kihorombo (Tanzania)",
  "i18n.ru": "русский",
  "i18n.ru_MD": "русский (Молдова)",
  "i18n.ru_RU": "русский (Россия)",
  "i18n.ru_UA": "русский (Украина)",
  "i18n.rw": "Kinyarwanda",
  "i18n.rw_RW": "Kinyarwanda (Rwanda)",
  "i18n.rwk": "Kiruwa",
  "i18n.rwk_TZ": "Kiruwa (Tanzania)",
  "i18n.saq": "Kisampur",
  "i18n.saq_KE": "Kisampur (Kenya)",
  "i18n.sbp": "Ishisangu",
  "i18n.sbp_TZ": "Ishisangu (Tansaniya)",
  "i18n.seh": "sena",
  "i18n.seh_MZ": "sena (Moçambique)",
  "i18n.ses": "Koyraboro senni",
  "i18n.ses_ML": "Koyraboro senni (Maali)",
  "i18n.sg": "Sängö",
  "i18n.sg_CF": "Sängö (Ködörösêse tî Bêafrîka)",
  "i18n.shi": "tamazight",
  "i18n.shi_Latn": "tamazight (Latn)",
  "i18n.shi_Latn_MA": "tamazight (Latn, lmɣrib)",
  "i18n.shi_Tfng": "ⵜⴰⵎⴰⵣⵉⵖⵜ (Tfng)",
  "i18n.shi_Tfng_MA": "ⵜⴰⵎⴰⵣⵉⵖⵜ (Tfng, ⵍⵎⵖⵔⵉⴱ)",
  "i18n.si": "සිංහල",
  "i18n.si_LK": "සිංහල (ශ්‍රී ලංකාව)",
  "i18n.sk": "slovenčina",
  "i18n.sk_SK": "slovenčina (Slovenská republika)",
  "i18n.sl": "slovenščina",
  "i18n.sl_SI": "slovenščina (Slovenija)",
  "i18n.sn": "chiShona",
  "i18n.sn_ZW": "chiShona (Zimbabwe)",
  "i18n.so": "Soomaali",
  "i18n.so_DJ": "Soomaali (Jabuuti)",
  "i18n.so_ET": "Soomaali (Itoobiya)",
  "i18n.so_KE": "Soomaali (Kiiniya)",
  "i18n.so_SO": "Soomaali (Soomaaliya)",
  "i18n.sq": "shqip",
  "i18n.sq_AL": "shqip (Shqipëria)",
  "i18n.sr": "Српски",
  "i18n.sr_Cyrl": "Српски (Ћирилица)",
  "i18n.sr_Cyrl_BA": "Српски (Ћирилица, Босна и Херцеговина)",
  "i18n.sr_Cyrl_ME": "Српски (Ћирилица, Црна Гора)",
  "i18n.sr_Cyrl_RS": "Српски (Ћирилица, Србија)",
  "i18n.sr_Latn": "Srpski (Latinica)",
  "i18n.sr_Latn_BA": "Srpski (Latinica, Bosna i Hercegovina)",
  "i18n.sr_Latn_ME": "Srpski (Latinica, Crna Gora)",
  "i18n.sr_Latn_RS": "Srpski (Latinica, Srbija)",
  "i18n.sv": "svenska",
  "i18n.sv_FI": "svenska (Finland)",
  "i18n.sv_SE": "svenska (Sverige)",
  "i18n.sw": "Kiswahili",
  "i18n.sw_KE": "Kiswahili (Kenya)",
  "i18n.sw_TZ": "Kiswahili (Tanzania)",
  "i18n.swc": "Kiswahili ya Kongo",
  "i18n.swc_CD": "Kiswahili ya Kongo (Jamhuri ya Kidemokrasia ya Kongo)",
  "i18n.ta": "தமிழ்",
  "i18n.ta_IN": "தமிழ் (இந்தியா)",
  "i18n.ta_LK": "தமிழ் (இலங்கை)",
  "i18n.te": "తెలుగు",
  "i18n.te_IN": "తెలుగు (భారత దేశం)",
  "i18n.teo": "Kiteso",
  "i18n.teo_KE": "Kiteso (Kenia)",
  "i18n.teo_UG": "Kiteso (Uganda)",
  "i18n.th": "ไทย",
  "i18n.th_TH": "ไทย (ไทย)",
  "i18n.ti": "ትግርኛ",
  "i18n.ti_ER": "ትግርኛ (ER)",
  "i18n.ti_ET": "ትግርኛ (ET)",
  "i18n.to": "lea fakatonga",
  "i18n.to_TO": "lea fakatonga (Tonga)",
  "i18n.tr": "Türkçe",
  "i18n.tr_TR": "Türkçe (Türkiye)",
  "i18n.twq": "Tasawaq senni",
  "i18n.twq_NE": "Tasawaq senni (Nižer)",
  "i18n.tzm": "Tamaziɣt",
  "i18n.tzm_Latn": "Tamaziɣt (Latn)",
  "i18n.tzm_Latn_MA": "Tamaziɣt (Latn, Meṛṛuk)",
  "i18n.uk": "українська",
  "i18n.uk_UA": "українська (Україна)",
  "i18n.ur": "اردو",
  "i18n.ur_IN": "اردو (بھارت)",
  "i18n.ur_PK": "اردو (پاکستان)",
  "i18n.uz": "Ўзбек",
  "i18n.uz_Arab": "اۉزبېک (Arab)",
  "i18n.uz_Arab_AF": "اۉزبېک (Arab, افغانستان)",
  "i18n.uz_Cyrl": "Ўзбек (Cyrl)",
  "i18n.uz_Cyrl_UZ": "Ўзбек (Cyrl, Ўзбекистон)",
  "i18n.uz_Latn": "oʼzbekcha (Lotin)",
  "i18n.uz_Latn_UZ": "oʼzbekcha (Lotin, Oʼzbekiston)",
  "i18n.vai": "ꕙꔤ",
  "i18n.vai_Latn": "Vai (Latn)",
  "i18n.vai_Latn_LR": "Vai (Latn, Laibhiya)",
  "i18n.vai_Vaii": "ꕙꔤ (Vaii)",
  "i18n.vai_Vaii_LR": "ꕙꔤ (Vaii, ꕞꔤꔫꕩ)",
  "i18n.vi": "Tiếng Việt",
  "i18n.vi_VN": "Tiếng Việt (Việt Nam)",
  "i18n.vun": "Kyivunjo",
  "i18n.vun_TZ": "Kyivunjo (Tanzania)",
  "i18n.xog": "Olusoga",
  "i18n.xog_UG": "Olusoga (Yuganda)",
  "i18n.yav": "nuasue",
  "i18n.yav_CM": "nuasue (Kemelún)",
  "i18n.yo": "Èdè Yorùbá",
  "i18n.yo_NG": "Èdè Yorùbá (Orílẹ́ède Nàìjíríà)",
  "i18n.zh": "中文",
  "i18n.zh_Hans": "中文（简体中文）",
  "i18n.zh_Hans_CN": "中文（简体中文、中国）",
  "i18n.zh_Hans_HK": "中文（简体中文、中国香港特别行政区）",
  "i18n.zh_Hans_MO": "中文（简体中文、中国澳门特别行政区）",
  "i18n.zh_Hans_SG": "中文（简体中文、新加坡）",
  "i18n.zh_Hant": "中文（繁體中文）",
  "i18n.zh_Hant_HK": "中文（繁體中文，中華人民共和國香港特別行政區）",
  "i18n.zh_Hant_MO": "中文（繁體中文，中華人民共和國澳門特別行政區）",
  "i18n.zh_Hant_TW": "中文（繁體中文，台灣）",
  "i18n.zu": "isiZulu",
  "i18n.zu_ZA": "isiZulu (iNingizimu Afrika)"
}<|MERGE_RESOLUTION|>--- conflicted
+++ resolved
@@ -45,12 +45,9 @@
   "form.server.item.host": "Host",
   "form.server.item.port": "Port",
 
-<<<<<<< HEAD
   "form.i18n.name": "Langages",
   "form.i18n.description": "Modification des langues.",
-=======
   "form.i18n.chose": "Choisissez votre mangue",
->>>>>>> 930b9563
 
   "request.error.type.string": "Un texte est demandé.",
   "request.error.type.number": "Un nombre est demandé.",
