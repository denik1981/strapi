/**
 *
 * InputWithAutoFocus that programatically manage the autofocus of another one
 */

import React, { memo } from 'react';
import PropTypes from 'prop-types';

import { DateTime } from '@buffetjs/custom';
import { DatePicker, InputText, InputNumber, Select, TimePicker } from '@buffetjs/core';
import { InputWrapperDate } from './components';

const getInputType = attrType => {
  switch (attrType) {
    case 'boolean':
      return Select;
    case 'date':
    case 'timestamp':
    case 'timestampUpdate':
      return DatePicker;
    case 'datetime':
      return DateTime;
    case 'enumeration':
      return Select;
    case 'integer':
    case 'biginteger':
    case 'decimal':
    case 'float':
      return InputNumber;
    case 'time':
      return TimePicker;
    default:
      return InputText;
  }
};

function Input({ type, ...rest }) {
  const Component = getInputType(type);
  let style = type !== 'time' ? { width: '210px' } : {};

  if (['integer', 'biginteger', 'float', 'decimal'].includes(type)) {
    style = { marginRight: '20px' };
  }
<<<<<<< HEAD
  const styles = type === 'boolean' ? { minWidth: '100px', maxWidth: '200px' } : style;
  const wrapperStyle =
    type === 'boolean' || ['date', 'timestamp', 'time', 'datetime'].includes(type)
      ? { marginRight: '20px' }
      : { marginRight: '10px' };
=======
  const styles =
    type === 'boolean' ? { minWidth: '100px', maxWidth: '200px' } : style;
  const wrapperStyle = { marginRight: '20px' };
>>>>>>> a5718f9e

  return (
    <InputWrapperDate type={type || 'text'} style={wrapperStyle}>
      <Component {...rest} style={styles} autoComplete="off" />
    </InputWrapperDate>
  );
}

Input.propTypes = {
  type: PropTypes.string.isRequired,
};

export default memo(Input);<|MERGE_RESOLUTION|>--- conflicted
+++ resolved
@@ -41,17 +41,8 @@
   if (['integer', 'biginteger', 'float', 'decimal'].includes(type)) {
     style = { marginRight: '20px' };
   }
-<<<<<<< HEAD
   const styles = type === 'boolean' ? { minWidth: '100px', maxWidth: '200px' } : style;
-  const wrapperStyle =
-    type === 'boolean' || ['date', 'timestamp', 'time', 'datetime'].includes(type)
-      ? { marginRight: '20px' }
-      : { marginRight: '10px' };
-=======
-  const styles =
-    type === 'boolean' ? { minWidth: '100px', maxWidth: '200px' } : style;
   const wrapperStyle = { marginRight: '20px' };
->>>>>>> a5718f9e
 
   return (
     <InputWrapperDate type={type || 'text'} style={wrapperStyle}>
