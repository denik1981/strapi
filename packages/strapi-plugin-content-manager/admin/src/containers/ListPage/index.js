--- conflicted
+++ resolved
@@ -13,13 +13,7 @@
 import { ButtonDropdown, DropdownToggle, DropdownMenu, DropdownItem } from 'reactstrap';
 import { FormattedMessage } from 'react-intl';
 import cn from 'classnames';
-<<<<<<< HEAD
-import pluginId from 'pluginId';
-// App selectors
-import { makeSelectSchema } from 'containers/App/selectors';
-=======
-
->>>>>>> b4fd2f4b
+
 // You can find these components in either
 // ./node_modules/strapi-helper-plugin/lib/src
 // or strapi/packages/strapi-helper-plugin/lib/src
@@ -466,7 +460,7 @@
           this.props.history.push({
             pathname: `${this.props.location.pathname}/create`,
             search: this.generateRedirectURI(),
-          })
+          });
         },
       },
     ];
