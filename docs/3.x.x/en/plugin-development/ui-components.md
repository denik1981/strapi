--- conflicted
+++ resolved
@@ -403,7 +403,6 @@
 
 ***
 
-<<<<<<< HEAD
 ## InputAddon
 
 | Property | Type | Required | Description |
@@ -421,11 +420,12 @@
 | style | object | no | Input's style property |
 | tabIndex | string | no | Input's tabIndex |
 | value | string or number | yes | Input's value |
-=======
+
+***
+
 ## InputDate
 
 Please refer to the [InputText documentation](#InputText);
->>>>>>> 0994deac
 
 ***
 
@@ -563,7 +563,6 @@
 
 ***
 
-<<<<<<< HEAD
 ## InputAddonWithErrors
 
 | Property | Type | Required | Description |
@@ -598,12 +597,13 @@
 ### Usage
 
 Please refer to the [InputTextWithErrors](#InputTextWithErrors) documentation.
-=======
+
+***
+
 ## InputDateWithErrors
 
 Please refer to the [InputTextWithErrors](#InputTextWithErrors) documentation.
 
->>>>>>> 0994deac
 ***
 
 ## InputEmailWithErrors
